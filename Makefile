-include Makefile-poc.mk

DIR := ${CURDIR}

.DEFAULT_GOAL = help

E:=@
ifeq ($(V),1)
	E=
endif

cyan := $(shell which tput > /dev/null && tput setaf 6 2>/dev/null || echo "")
reset := $(shell which tput > /dev/null && tput sgr0 2>/dev/null || echo "")
bold  := $(shell which tput > /dev/null && tput bold 2>/dev/null || echo "")

.PHONY: default 

default: build

all: build test

############################################################################
# OS/ARCH detection
############################################################################
os1=$(shell uname -s)
os2=
ifeq ($(os1),Darwin)
os1=darwin
os2=osx
else ifeq ($(os1),Linux)
os1=linux
os2=linux
else ifeq (,$(findstring MYSYS_NT-10-0-, $(os1)))
os1=windows
os2=windows
else
$(error unsupported OS: $(os1))
endif

arch1=$(shell uname -m)
ifeq ($(arch1),x86_64)
arch2=amd64
else ifeq ($(arch1),aarch64)
arch2=arm64
else ifeq ($(arch1),arm64)
arch2=arm64
else
$(error unsupported ARCH: $(arch1))
endif


############################################################################
# Vars
############################################################################

build_dir := $(DIR)/.build/$(os1)-$(arch1)

go_version_full := $(shell cat .go-version)
go_version := $(go_version_full:.0=)
go_dir := $(build_dir)/go/$(go_version)

ifeq ($(os1),windows)
	go_bin_dir = $(go_dir)/go/bin
	go_url = https://storage.googleapis.com/golang/go$(go_version).$(os1)-$(arch2).zip
	exe=".exe"
else 
	go_bin_dir = $(go_dir)/bin
	go_url = https://storage.googleapis.com/golang/go$(go_version).$(os1)-$(arch2).tar.gz
	exe=
endif

go_path := PATH="$(go_bin_dir):$(PATH)"

oapi_codegen_version = 1.12.4
oapi_codegen_dir = $(build_dir)/protoc/$(protoc_version):q

server_sqlc_config_file = $(DIR)/pkg/server/datastore/sqlc.yaml

sqlc_dir = $(build_dir)/sqlc/$(sqlc_version)
sqlc_bin = $(sqlc_dir)/sqlc
sqlc_version = 1.17.0
ifeq ($(os1),windows)
	sqlc_url = https://github.com/kyleconroy/sqlc/releases/download/v${sqlc_version}/sqlc_${sqlc_version}_windows_amd64.zip
else ifeq ($(os1),darwin)
	sqlc_url = https://github.com/kyleconroy/sqlc/releases/download/v${sqlc_version}/sqlc_${sqlc_version}_darwin_$(arch2).zip
else
	sqlc_url = https://github.com/kyleconroy/sqlc/releases/download/v${sqlc_version}/sqlc_${sqlc_version}_linux_amd64.zip
endif

go-check:
ifeq (go$(go_version), $(shell $(go_path) go version 2>/dev/null | cut -f3 -d' '))
else
	@echo "Installing go $(go_version)..."
	$(E)rm -rf $(dir $(go_dir))
	$(E)mkdir -p $(go_dir)
	$(E)curl -sSfL $(go_url) | tar xz -C $(go_dir) --strip-components=1
endif

## Checks installed go version and prints the path it is installed.
go-bin-path: go-check
	@echo "$(go_bin_dir):${PATH}"

install-toolchain: install-sqlc | go-check

install-sqlc: $(sqlc_bin)

$(sqlc_bin):
	@echo "Installing sqlc $(sqlc_version)..."
	$(E)rm -rf $(dir $(sqlc_dir))
	$(E)mkdir -p $(sqlc_dir)
	$(E)echo $(sqlc_url); curl -sSfL $(sqlc_url) -o $(build_dir)/tmp.zip; unzip -q -d $(sqlc_dir) $(build_dir)/tmp.zip; rm $(build_dir)/tmp.zip


# The following vars are used in rule construction
comma := ,
null  :=
space := $(null) 

.PHONY: build

## Compiles all Galadriel binaries.
build: bin/galadriel-harvester bin/galadriel-server

# This is the master template for compiling Go binaries
define binary_rule
.PHONY: $1
$1: | go-check bin/
	@echo Building $1...
	$(E)$(go_path) go build -o $1 $2
endef

# This dynamically generates targets for each binary using
# the binary_rule template above
$(eval $(call binary_rule,bin/galadriel-harvester,cmd/harvester/main.go))
$(eval $(call binary_rule,bin/galadriel-server,cmd/server/main.go))

bin/:
	@mkdir -p $@

CONTAINER_OPTIONS = docker podman
CONTAINER_EXEC := $(foreach exec,$(CONTAINER_OPTIONS),\
     $(if $(shell which $(exec)),$(exec)))

server-run: build
	./bin/galadriel-server run

## Runs the go unit tests.
test: test-unit

test-unit:
	go test -cover ./...

## Runs unit tests with race detection.
race-test:
	go test -cover -race ./...

## Generates the test coverage for the code with the Go tool.
coverage:
	$(E)mkdir -p out/coverage
	go test -v -coverprofile ./out/coverage/coverage.out ./... && \
	go tool cover -html=./out/coverage/coverage.out -o ./out/coverage/index.html

## Builds docker image for Galadriel Server.
docker-build-server:
	docker build . --target galadriel-server --tag galadriel-server:latest

## Builds docker image for Galadriel Harvester.
docker-build-harvester:
	docker build . --target galadriel-harvester --tag galadriel-harvester:latest

## Builds all docker images.
docker-build: docker-build-server docker-build-harvester

#------------------------------------------------------------------------
# Document file
#------------------------------------------------------------------------

# VARIABLES
NAME = Galadriel
VERSION = 0.1.0
AUTHOR=HPE

# COLORS
GREEN := $(shell tput -Txterm setaf 2)
RESET := $(shell tput -Txterm sgr0)

TARGET_MAX_CHAR_NUM=30

## Shows help.
help:
	@echo "$(bold)Usage:$(reset) make $(cyan)<target>$(reset)"
	@echo
	@echo "$(bold)Build:$(reset)"
	@echo "  $(cyan)build$(reset)                                 - build all Galadriel binaries"
	@echo
	@echo "$(bold)Test:$(reset)"
	@echo "  $(cyan)test$(reset)                                  - run unit tests"
	@echo
	@echo "$(bold)Build and test:$(reset)"
	@echo "  $(cyan)all$(reset)                                   - build all Galadriel binaries, and run unit tests"
	@echo
	@echo "$(bold)Code generation:$(reset)"
<<<<<<< HEAD
	@echo "  $(cyan)generate$(reset)                              - generate datastore sql and api boileplate code"

### Code generation ####
.PHONY: generate-sqlc-server generete-spec

generate-sqlc-server: install-sqlc run-sqlc-server


run-sqlc-server:
	$(sqlc_bin) generate --file $(server_sqlc_config_file)

generate-spec:
	go install github.com/deepmap/oapi-codegen/cmd/oapi-codegen@v$(oapi_codegen_version)
	cd ./pkg/common/api; $(GOPATH)/bin/oapi-codegen -config schemas.cfg.yaml schemas.yaml
	cd ./pkg/server/api/admin; $(GOPATH)/bin/oapi-codegen -config admin.cfg.yaml admin.yaml
	cd ./pkg/server/api/harvester; $(GOPATH)/bin/oapi-codegen -config harvester.cfg.yaml harvester.yaml
=======
	@echo "  $(cyan)generate$(reset)                              - generate datastore sql code"

### Code generation ####
.PHONY: generate generatesql

generate-sqlc-server: install-sqlc run-sqlc-server

run-sqlc-server:
	$(sqlc_bin) generate --file $(server_sqlc_config_file)
>>>>>>> a72e2f61
<|MERGE_RESOLUTION|>--- conflicted
+++ resolved
@@ -200,14 +200,12 @@
 	@echo "  $(cyan)all$(reset)                                   - build all Galadriel binaries, and run unit tests"
 	@echo
 	@echo "$(bold)Code generation:$(reset)"
-<<<<<<< HEAD
 	@echo "  $(cyan)generate$(reset)                              - generate datastore sql and api boileplate code"
 
 ### Code generation ####
 .PHONY: generate-sqlc-server generete-spec
 
 generate-sqlc-server: install-sqlc run-sqlc-server
-
 
 run-sqlc-server:
 	$(sqlc_bin) generate --file $(server_sqlc_config_file)
@@ -216,15 +214,4 @@
 	go install github.com/deepmap/oapi-codegen/cmd/oapi-codegen@v$(oapi_codegen_version)
 	cd ./pkg/common/api; $(GOPATH)/bin/oapi-codegen -config schemas.cfg.yaml schemas.yaml
 	cd ./pkg/server/api/admin; $(GOPATH)/bin/oapi-codegen -config admin.cfg.yaml admin.yaml
-	cd ./pkg/server/api/harvester; $(GOPATH)/bin/oapi-codegen -config harvester.cfg.yaml harvester.yaml
-=======
-	@echo "  $(cyan)generate$(reset)                              - generate datastore sql code"
-
-### Code generation ####
-.PHONY: generate generatesql
-
-generate-sqlc-server: install-sqlc run-sqlc-server
-
-run-sqlc-server:
-	$(sqlc_bin) generate --file $(server_sqlc_config_file)
->>>>>>> a72e2f61
+	cd ./pkg/server/api/harvester; $(GOPATH)/bin/oapi-codegen -config harvester.cfg.yaml harvester.yaml