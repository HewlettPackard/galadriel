--- conflicted
+++ resolved
@@ -48,14 +48,11 @@
 	Args:  cobra.ExactArgs(0),
 
 	RunE: func(cmd *cobra.Command, args []string) error {
-<<<<<<< HEAD
-=======
 		client, err := util.NewServerClient(defaultSocketPath)
 		if err != nil {
 			return err
 		}
 
->>>>>>> cba96bc0
 		tdA, err := cmd.Flags().GetString("trustDomainA")
 		if err != nil {
 			return fmt.Errorf("cannot get trust domain A flag: %v", err)
@@ -72,14 +69,6 @@
 		}
 
 		trustDomain2, err := spiffeid.TrustDomainFromString(tdB)
-<<<<<<< HEAD
-		if err != nil {
-			return fmt.Errorf("failed parsing trust domain: %v", err)
-		}
-
-		client, err := util.NewServerClient(defaultSocketPath)
-=======
->>>>>>> cba96bc0
 		if err != nil {
 			return fmt.Errorf("failed parsing trust domain: %v", err)
 		}
@@ -92,11 +81,7 @@
 			return err
 		}
 
-<<<<<<< HEAD
-		fmt.Printf("Relationship created between trust domains %q and %q\n", tdA, tdB)
-=======
 		fmt.Printf("Relationship created between trust domains %s and %s\n", tdA, tdB)
->>>>>>> cba96bc0
 		return nil
 	},
 }
