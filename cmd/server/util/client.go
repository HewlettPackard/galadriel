package util

import (
	"bytes"
	"context"
	"encoding/json"
	"errors"
	"fmt"
	"io"
	"net"
	"net/http"

	"github.com/HewlettPackard/galadriel/pkg/common/entity"
	"github.com/google/uuid"
	"github.com/spiffe/go-spiffe/v2/spiffeid"
)

// URL pattern to make http calls on local Unix domain socket,
// the Host is required for the URL, but it's not relevant

const (
	localURL    = "http://local/%s"
	contentType = "application/json"
)

var (
<<<<<<< HEAD
	trustDomainByNameURL = fmt.Sprintf(localURL, "trust-domain/%s")
	getJoinTokenURL      = fmt.Sprintf(localURL, "trust-domain/%s/join-token")
	trustDomainURL       = fmt.Sprintf(localURL, "trust-domain")
	relationshipsURL     = fmt.Sprintf(localURL, "relationships")
	relationshipsByIDURL = fmt.Sprintf(localURL, "relationships/%s")
=======
	createTrustDomainURL  = fmt.Sprintf(localURL, "trust-domain")
	listTrustDomainsURL   = fmt.Sprintf(localURL, "listTrustDomains")
	createRelationshipURL = fmt.Sprintf(localURL, "createRelationship")
	listRelationshipsURL  = fmt.Sprintf(localURL, "listRelationships")
	joinTokenURL          = fmt.Sprintf(localURL, "trust-domain/%s/join-token")
>>>>>>> 3c13f1c8
)

// ServerLocalClient represents a local client of the Galadriel Server.
type ServerLocalClient interface {
	CreateTrustDomain(ctx context.Context, trustDomain *entity.TrustDomain) (*entity.TrustDomain, error)
	GetTrustDomainByName(ctx context.Context, trustDomainName spiffeid.TrustDomain) (*entity.TrustDomain, error)
	UpdateTrustDomainByName(ctx context.Context, trustDomainName spiffeid.TrustDomain) (*entity.TrustDomain, error)
	CreateRelationship(ctx context.Context, r *entity.Relationship) (*entity.Relationship, error)
	GetRelationshipByID(ctx context.Context, id uuid.UUID) (*entity.Relationship, error)
	GetRelationships(ctx context.Context, consentStatus string, trustDomain string) (*entity.Relationship, error)
	GetJoinToken(ctx context.Context, trustDomain spiffeid.TrustDomain) (*entity.JoinToken, error)
}

// TODO: improve this adding options for the transport, dialcontext, and http.Client.
func NewServerClient(socketPath string) ServerLocalClient {
	t := &http.Transport{
		DialContext: func(ctx context.Context, _, _ string) (net.Conn, error) {
			var d net.Dialer
			return d.DialContext(ctx, "unix", socketPath)
		}}
	c := &http.Client{
		Transport: t,
	}

	return &serverClient{client: c}
}

type serverClient struct {
	client *http.Client
}

func (c *serverClient) GetTrustDomainByName(ctx context.Context, trustDomainName spiffeid.TrustDomain) (*entity.TrustDomain, error) {
	trustDomainNameBytes, err := trustDomainName.MarshalText()
	if err != nil {
		return nil, fmt.Errorf("failed to marshal trust domain: %v", err)
	}

<<<<<<< HEAD
	getTrustDomainByNameURL := fmt.Sprintf(trustDomainByNameURL, trustDomainName)

	req, err := http.NewRequestWithContext(ctx, http.MethodGet, getTrustDomainByNameURL, bytes.NewReader(trustDomainNameBytes))
=======
	req, err := http.NewRequest(http.MethodPut, createTrustDomainURL, bytes.NewReader(trustDomainBytes))
	if err != nil {
		return err
	}
	req.Header.Set("Content-Type", "application/json")
	r, err := c.client.Do(req)
>>>>>>> 3c13f1c8
	if err != nil {
		return nil, fmt.Errorf("failed to create request: %v", err)
	}

	res, err := c.client.Do(req)
	if err != nil {
		return nil, fmt.Errorf("failed to send request: %v", err)
	}
	defer res.Body.Close()

	body, err := io.ReadAll(res.Body)
	if err != nil {
		return nil, fmt.Errorf("failed to read response body: %v", err)
	}

	if res.StatusCode != http.StatusOK {
		return nil, fmt.Errorf("request returned an error code %d: \n%s", res.StatusCode, body)
	}

	var trustDomain *entity.TrustDomain
	if err = json.Unmarshal(body, &trustDomain); err != nil {
		return nil, fmt.Errorf("failed to unmarshal trust domain: %v", err)
	}

	return trustDomain, nil
}

func (c *serverClient) UpdateTrustDomainByName(ctx context.Context, trustDomainName spiffeid.TrustDomain) (*entity.TrustDomain, error) {
	trustDomainNameBytes, err := trustDomainName.MarshalText()
	if err != nil {
		return nil, fmt.Errorf("failed to marshal trust domain: %v", err)
	}

	updateTrustDomainByNameURL := fmt.Sprintf(trustDomainByNameURL, trustDomainName)

	req, err := http.NewRequestWithContext(ctx, http.MethodPut, updateTrustDomainByNameURL, bytes.NewReader(trustDomainNameBytes))
	if err != nil {
		return nil, fmt.Errorf("failed to create request: %v", err)
	}

	res, err := c.client.Do(req)
	if err != nil {
		return nil, fmt.Errorf("failed to send request: %v", err)
	}
	defer res.Body.Close()

	body, err := io.ReadAll(req.Body)
	if err != nil {
		return nil, fmt.Errorf("failed to read response body: %v", err)
	}

	if res.StatusCode != http.StatusOK {
		return nil, fmt.Errorf("request returned an error code %d: \n%s", res.StatusCode, body)
	}

	var trustDomain *entity.TrustDomain
	if err = json.Unmarshal(body, &trustDomain); err != nil {
		return nil, fmt.Errorf("failed to unmarshal trust domain: %v", err)
	}

	return trustDomain, nil
}

func (c *serverClient) CreateTrustDomain(ctx context.Context, trustDomain *entity.TrustDomain) (*entity.TrustDomain, error) {
	trustDomainBytes, err := json.Marshal(trustDomain)
	if err != nil {
		return nil, fmt.Errorf("failed to marshal trust domain: %v", err)
	}

	req, err := http.NewRequestWithContext(ctx, http.MethodPut, trustDomainURL, bytes.NewReader(trustDomainBytes))
	if err != nil {
		return nil, fmt.Errorf("failed to create request: %v", err)
	}

	res, err := c.client.Do(req)
	if err != nil {
		return nil, fmt.Errorf("failed to send request: %v", err)
	}
	defer res.Body.Close()

	body, err := io.ReadAll(req.Body)
	if err != nil {
		return nil, fmt.Errorf("failed to read response body: %v", err)
	}

	if res.StatusCode != http.StatusOK {
		return nil, fmt.Errorf("request returned an error code %d: \n%s", res.StatusCode, body)
	}

	var trustDomainRes *entity.TrustDomain
	if err = json.Unmarshal(body, &trustDomainRes); err != nil {
		return nil, fmt.Errorf("failed to unmarshal trust domain: %v", err)
	}

	return trustDomain, nil
}

func (c *serverClient) CreateRelationship(ctx context.Context, rel *entity.Relationship) (*entity.Relationship, error) {
	relBytes, err := json.Marshal(rel)
	if err != nil {
		return nil, fmt.Errorf("failed to marshal Relationship: %v", err)
	}

	req, err := http.NewRequestWithContext(ctx, http.MethodPut, relationshipsURL, bytes.NewReader(relBytes))
	if err != nil {
		return nil, fmt.Errorf("failed to create request: %v", err)
	}

	res, err := c.client.Do(req)
	if err != nil {
		return nil, fmt.Errorf("failed to send request: %v", err)
	}
	defer res.Body.Close()

	body, err := io.ReadAll(req.Body)
	if err != nil {
		return nil, err
	}

	if res.StatusCode != http.StatusOK {
		return nil, errors.New(string(body))
	}

	var relationships *entity.Relationship
	if err = json.Unmarshal(body, &relationships); err != nil {
		return nil, fmt.Errorf("failed to unmarshal trust domain: %v", err)
	}

	return relationships, nil
}
func (c *serverClient) GetRelationships(ctx context.Context, consentStatus string, trustDomain string) (*entity.Relationship, error) {

	req, err := http.NewRequestWithContext(ctx, http.MethodGet, relationshipsURL, bytes.NewReader())
	if err != nil {
		return nil, fmt.Errorf("failed to create request: %v", err)
	}

	res, err := c.client.Do(req)
	if err != nil {
		return nil, fmt.Errorf("failed to send request: %v", err)
	}
	defer res.Body.Close()

	body, err := io.ReadAll(req.Body)
	if err != nil {
		return nil, fmt.Errorf("failed to read response body: %v", err)
	}

	if res.StatusCode != http.StatusOK {
		return nil, fmt.Errorf("request returned an error code %d: \n%s", res.StatusCode, body)
	}

	var relationship *entity.Relationship
	if err = json.Unmarshal(body, &relationship); err != nil {
		return nil, fmt.Errorf("failed to unmarshal relationship: %v", err)
	}

	return relationship, nil
}

func (c *serverClient) GetRelationshipByID(ctx context.Context, id uuid.UUID) (*entity.Relationship, error) {
	relationshipsByIDURL = fmt.Sprintf(relationshipsByIDURL, id)

	req, err := http.NewRequestWithContext(ctx, http.MethodPut, relationshipsByIDURL, bytes.NewReader(id[:]))
	if err != nil {
		return nil, fmt.Errorf("failed to create request: %v", err)
	}

	res, err := c.client.Do(req)
	if err != nil {
		return nil, fmt.Errorf("failed to send request: %v", err)
	}
	defer res.Body.Close()

	body, err := io.ReadAll(req.Body)
	if err != nil {
		return nil, fmt.Errorf("failed to read response body: %v", err)
	}

	if res.StatusCode != http.StatusOK {
		return nil, fmt.Errorf("request returned an error code %d: \n%s", res.StatusCode, body)
	}

	var relationship *entity.Relationship
	if err = json.Unmarshal(body, &relationship); err != nil {
		return nil, fmt.Errorf("failed to unmarshal relationship: %v", err)
	}

	return relationship, nil
}

func (c *serverClient) GetJoinToken(ctx context.Context, trustDomain spiffeid.TrustDomain) (*entity.JoinToken, error) {
	trustDomainBytes, err := trustDomain.MarshalText()
	if err != nil {
		return nil, fmt.Errorf("failed to marshal trust domain: %v", err)
	}

	getJoinTokenURL = fmt.Sprintf(getJoinTokenURL, trustDomain)

	req, err := http.NewRequestWithContext(ctx, http.MethodGet, getJoinTokenURL, bytes.NewReader(trustDomainBytes))
	if err != nil {
		return nil, fmt.Errorf("failed to create request: %v", err)
	}

	res, err := c.client.Do(req)
	if err != nil {
		return nil, fmt.Errorf("failed to send request: %v", err)
	}
	defer res.Body.Close()

	body, err := io.ReadAll(res.Body)
	if err != nil {
		return nil, fmt.Errorf("failed to read response body: %v", err)
	}

	if res.StatusCode != http.StatusOK {
		return nil, fmt.Errorf("request returned an error code %d: \n%s", res.StatusCode, body)
	}

	var joinToken *entity.JoinToken
	if err = json.Unmarshal(body, &joinToken); err != nil {
		return nil, fmt.Errorf("failed to unmarshal join token: %v", err)
	}

	return joinToken, nil
}

// func (c clientServer) GenerateJoinToken(td spiffeid.TrustDomain) (string, error) {
// 	joinTokenURL := fmt.Sprintf(joinTokenURL, td)
// 	r, err := c.client.Get(joinTokenURL)
// 	if err != nil {
// 		return "", err
// 	}
// 	defer r.Body.Close()

// 	body, err := io.ReadAll(r.Body)
// 	if err != nil {
// 		return "", err
// 	}

// 	return string(body), nil
// }<|MERGE_RESOLUTION|>--- conflicted
+++ resolved
@@ -24,19 +24,11 @@
 )
 
 var (
-<<<<<<< HEAD
 	trustDomainByNameURL = fmt.Sprintf(localURL, "trust-domain/%s")
 	getJoinTokenURL      = fmt.Sprintf(localURL, "trust-domain/%s/join-token")
 	trustDomainURL       = fmt.Sprintf(localURL, "trust-domain")
 	relationshipsURL     = fmt.Sprintf(localURL, "relationships")
 	relationshipsByIDURL = fmt.Sprintf(localURL, "relationships/%s")
-=======
-	createTrustDomainURL  = fmt.Sprintf(localURL, "trust-domain")
-	listTrustDomainsURL   = fmt.Sprintf(localURL, "listTrustDomains")
-	createRelationshipURL = fmt.Sprintf(localURL, "createRelationship")
-	listRelationshipsURL  = fmt.Sprintf(localURL, "listRelationships")
-	joinTokenURL          = fmt.Sprintf(localURL, "trust-domain/%s/join-token")
->>>>>>> 3c13f1c8
 )
 
 // ServerLocalClient represents a local client of the Galadriel Server.
@@ -69,27 +61,17 @@
 }
 
 func (c *serverClient) GetTrustDomainByName(ctx context.Context, trustDomainName spiffeid.TrustDomain) (*entity.TrustDomain, error) {
-	trustDomainNameBytes, err := trustDomainName.MarshalText()
+	trustDomainBytes, err := trustDomainName.MarshalText()
 	if err != nil {
 		return nil, fmt.Errorf("failed to marshal trust domain: %v", err)
 	}
 
-<<<<<<< HEAD
-	getTrustDomainByNameURL := fmt.Sprintf(trustDomainByNameURL, trustDomainName)
-
-	req, err := http.NewRequestWithContext(ctx, http.MethodGet, getTrustDomainByNameURL, bytes.NewReader(trustDomainNameBytes))
-=======
-	req, err := http.NewRequest(http.MethodPut, createTrustDomainURL, bytes.NewReader(trustDomainBytes))
-	if err != nil {
-		return err
-	}
+	req, err := http.NewRequest(http.MethodPut, trustDomainURL, bytes.NewReader(trustDomainBytes))
+	if err != nil {
+		return nil, fmt.Errorf("failed to create request: %v", err)
+	}
+
 	req.Header.Set("Content-Type", "application/json")
-	r, err := c.client.Do(req)
->>>>>>> 3c13f1c8
-	if err != nil {
-		return nil, fmt.Errorf("failed to create request: %v", err)
-	}
-
 	res, err := c.client.Do(req)
 	if err != nil {
 		return nil, fmt.Errorf("failed to send request: %v", err)
@@ -218,7 +200,7 @@
 }
 func (c *serverClient) GetRelationships(ctx context.Context, consentStatus string, trustDomain string) (*entity.Relationship, error) {
 
-	req, err := http.NewRequestWithContext(ctx, http.MethodGet, relationshipsURL, bytes.NewReader())
+	req, err := http.NewRequestWithContext(ctx, http.MethodGet, relationshipsURL, bytes.NewReader([]byte(consentStatus)))
 	if err != nil {
 		return nil, fmt.Errorf("failed to create request: %v", err)
 	}
