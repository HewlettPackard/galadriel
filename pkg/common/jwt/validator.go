--- conflicted
+++ resolved
@@ -70,21 +70,6 @@
 }
 
 func (v *DefaultJWTValidator) getPublicKey(ctx context.Context, t *jwt.Token) (crypto.PublicKey, error) {
-<<<<<<< HEAD
-	if t != nil {
-		kid := ""
-		header, ok := t.Header[kidHeader]
-		if ok {
-			kid = header.(string)
-		}
-
-		key, err := v.keyManager.GetKey(ctx, kid)
-		if err != nil {
-			return nil, fmt.Errorf("could not get kid: %w", err)
-		}
-
-		return key.Signer().Public(), nil
-=======
 	kid, ok := t.Header[kidHeader].(string)
 	if !ok {
 		return nil, errors.New("missing kid header")
@@ -93,8 +78,7 @@
 	key, err := v.keyManager.GetKey(ctx, kid)
 	if err != nil {
 		return nil, fmt.Errorf("failed to retrieve public key for kid %q: %w", kid, err)
->>>>>>> 93736eeb
 	}
 
-	return nil, errors.New("jwt token not found")
+	return key.Signer().Public(), nil
 }