--- conflicted
+++ resolved
@@ -33,12 +33,7 @@
 	}
 }
 
-<<<<<<< HEAD
 func (m *Manager) Start(ctx context.Context, config config.HarvesterConfig) {
-=======
-func (m *HarvesterManager) Start(ctx context.Context, config config.HarvesterConfig) {
-	m.logger.Info("Starting Harvester Manager")
->>>>>>> 65585fdd
 	type key string
 
 	if m.load(config) != nil {
@@ -76,14 +71,9 @@
 	return nil
 }
 
-<<<<<<< HEAD
 func (m *Manager) run(ctx context.Context) {
 	m.logger.Info("Starting harvester manager")
-
-=======
-func (m *HarvesterManager) run(ctx context.Context) {
-	// TODO: figure out how to trap signals
->>>>>>> 65585fdd
+  
 	var wg sync.WaitGroup
 
 	ctx, cancel := context.WithCancel(ctx)
