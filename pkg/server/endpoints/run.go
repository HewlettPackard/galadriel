--- conflicted
+++ resolved
@@ -9,12 +9,9 @@
 	"errors"
 	"fmt"
 	"net"
-<<<<<<< HEAD
-=======
 	"net/http"
 	"sync"
 	"time"
->>>>>>> cf8281a8
 
 	"github.com/HewlettPackard/galadriel/pkg/common/constants"
 	"github.com/HewlettPackard/galadriel/pkg/common/cryptoutil"
@@ -78,12 +75,6 @@
 }
 
 func (e *Endpoints) ListenAndServe(ctx context.Context) error {
-<<<<<<< HEAD
-	if err := util.RunTasks(ctx, e.runTCPServer, e.runUDSServer); err != nil {
-		return err
-	}
-	return nil
-=======
 	err := util.RunTasks(ctx,
 		e.runTCPServer,
 		e.runUDSServer,
@@ -93,7 +84,6 @@
 	}
 
 	return err
->>>>>>> cf8281a8
 }
 
 func (e *Endpoints) runTCPServer(ctx context.Context) error {
@@ -188,7 +178,6 @@
 }
 
 func (e *Endpoints) addTCPHandlers(server *echo.Echo) {
-<<<<<<< HEAD
 	logger := e.Logger.WithField(telemetry.SubsystemName, telemetry.Endpoints)
 	harvesterapi.RegisterHandlers(server, NewHarvesterAPIHandlers(logger, e.Datastore))
 }
@@ -197,10 +186,6 @@
 	logger := e.Logger.WithField(telemetry.SubsystemName, telemetry.Endpoints)
 	authNMiddleware := NewAuthenticationMiddleware(logger, e.Datastore)
 	server.Use(middleware.KeyAuth(authNMiddleware.Authenticate))
-=======
-	server.CONNECT("/onboard", e.onboardHandler)
-	server.POST("/bundle", e.postBundleHandler)
-	server.POST("/bundle/sync", e.syncFederatedBundleHandler)
 }
 
 func (t *certificateSource) setTLSCertificate(cert *tls.Certificate) {
@@ -271,5 +256,4 @@
 	if e.hooks.tcpListening != nil {
 		e.hooks.tcpListening <- struct{}{}
 	}
->>>>>>> cf8281a8
 }