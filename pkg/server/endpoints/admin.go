--- conflicted
+++ resolved
@@ -44,23 +44,8 @@
 func (h *AdminAPIHandlers) GetRelationships(echoCtx echo.Context, params admin.GetRelationshipsParams) error {
 	ctx := echoCtx.Request().Context()
 
-<<<<<<< HEAD
-	var err error
-	var td *entity.TrustDomain
-	var relationships []*entity.Relationship
-
-	consentStatus, err := validateConsentStatusParam(echoCtx, h.Logger, params.Status)
-	if err != nil {
-		return err
-	}
-
-	pageSize, pageNumber, err := validatePaginationParams(echoCtx, h.Logger, params.PageSize, params.PageNumber)
-	if err != nil {
-		return err
-=======
 	listCriteria := &criteria.ListRelationshipsCriteria{
 		OrderByCreatedAt: criteria.OrderDescending,
->>>>>>> 93736eeb
 	}
 
 	if params.TrustDomainName != nil {
@@ -70,21 +55,6 @@
 			return chttp.LogAndRespondWithError(h.Logger, err, err.Error(), http.StatusBadRequest)
 		}
 
-<<<<<<< HEAD
-		relationships, err = h.Datastore.FindRelationshipsByTrustDomainID(ctx, td.ID.UUID, consentStatus, pageSize, pageNumber)
-		if err != nil {
-			err = fmt.Errorf("failed looking up relationships: %v", err)
-			return chttp.LogAndRespondWithError(h.Logger, err, err.Error(), http.StatusInternalServerError)
-		}
-	} else {
-		relationships, err = h.Datastore.ListRelationships(ctx, consentStatus, pageSize, pageNumber)
-		if err != nil {
-			err = fmt.Errorf("failed listing relationships: %v", err)
-			return chttp.LogAndRespondWithError(h.Logger, err, err.Error(), http.StatusInternalServerError)
-		}
-	}
-
-=======
 		listCriteria.FilterByTrustDomainID = uuid.NullUUID{Valid: true, UUID: td.ID.UUID}
 	}
 
@@ -108,7 +78,6 @@
 		return chttp.LogAndRespondWithError(h.Logger, err, err.Error(), http.StatusInternalServerError)
 	}
 
->>>>>>> 93736eeb
 	relationships, err = db.PopulateTrustDomainNames(ctx, h.Datastore, relationships...)
 	if err != nil {
 		err = fmt.Errorf("failed populating relationships entities: %v", err)
