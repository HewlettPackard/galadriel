package endpoints

import (
	"errors"
	"fmt"
	"net/http"
	"time"

	"github.com/HewlettPackard/galadriel/pkg/common/api"
	"github.com/HewlettPackard/galadriel/pkg/common/constants"
	"github.com/HewlettPackard/galadriel/pkg/common/entity"
	chttp "github.com/HewlettPackard/galadriel/pkg/common/http"
	"github.com/HewlettPackard/galadriel/pkg/common/jwt"
	"github.com/HewlettPackard/galadriel/pkg/common/util"
	"github.com/HewlettPackard/galadriel/pkg/server/api/harvester"
	"github.com/HewlettPackard/galadriel/pkg/server/datastore"
	gojwt "github.com/golang-jwt/jwt/v4"
	"github.com/labstack/echo/v4"
	"github.com/sirupsen/logrus"
	"github.com/spiffe/go-spiffe/v2/spiffeid"
)

const (
	authTrustDomainKey = "trust_domain"
	authClaimsKey      = "auth_claims"
	defaultJWTTTL      = 24 * 5 * time.Hour
)

type HarvesterAPIHandlers struct {
	Logger       logrus.FieldLogger
	Datastore    datastore.Datastore
	jwtIssuer    jwt.Issuer
	jwtValidator jwt.Validator
}

// NewHarvesterAPIHandlers create a new HarvesterAPIHandlers
func NewHarvesterAPIHandlers(l logrus.FieldLogger, ds datastore.Datastore, jwtIssuer jwt.Issuer, jwtValidator jwt.Validator) *HarvesterAPIHandlers {
	return &HarvesterAPIHandlers{
		Logger:       l,
		Datastore:    ds,
		jwtIssuer:    jwtIssuer,
		jwtValidator: jwtValidator,
	}
}

// GetRelationships list all the relationships - (GET /relationships)
func (h *HarvesterAPIHandlers) GetRelationships(ctx echo.Context, params harvester.GetRelationshipsParams) error {
	return nil
}

// PatchRelationshipsRelationshipID accept/denied relationships requests - (PATCH /relationships/{relationshipID})
func (h *HarvesterAPIHandlers) PatchRelationshipsRelationshipID(ctx echo.Context, relationshipID api.UUID) error {
	return nil
}

// Onboard introduces a harvester to Galadriel Server providing its join token, and gets back a JWT token - (GET /trust-domain/onboard)
func (h *HarvesterAPIHandlers) Onboard(echoCtx echo.Context, params harvester.OnboardParams) error {
	ctx := echoCtx.Request().Context()

	if params.JoinToken == "" {
		err := errors.New("join token is required")
		return h.handleErrorAndLog(err, err, http.StatusBadRequest)
	}

	token, err := h.Datastore.FindJoinToken(ctx, params.JoinToken)
	if err != nil {
		msg := errors.New("error looking up token")
		return h.handleErrorAndLog(err, msg, http.StatusBadRequest)
	}

	if token == nil {
		err := errors.New("token not found")
		return h.handleErrorAndLog(err, err, http.StatusBadRequest)
	}

	if token.ExpiresAt.Before(time.Now()) {
		err := fmt.Errorf("token expired: trust domain ID: %s", token.TrustDomainID)
		msg := fmt.Errorf("token expired")
		return h.handleErrorAndLog(err, msg, http.StatusBadRequest)
	}

	if token.Used {
		err := fmt.Errorf("token already used: trust domain ID: %s", token.TrustDomainID)
		msg := fmt.Errorf("token already used")
		return h.handleErrorAndLog(err, msg, http.StatusBadRequest)
	}

	trustDomain, err := h.Datastore.FindTrustDomainByID(ctx, token.TrustDomainID)
	if err != nil {
		msg := fmt.Errorf("error looking up trust domain")
		return h.handleErrorAndLog(err, msg, http.StatusBadRequest)
	}

	// mark token as used
	_, err = h.Datastore.UpdateJoinToken(ctx, token.ID.UUID, true)
	if err != nil {
		msg := fmt.Errorf("internal error")
		return h.handleErrorAndLog(err, msg, http.StatusInternalServerError)
	}

	h.Logger.Infof("Received onboard request from trust domain: %s", trustDomain.Name)

	jwtParams := &jwt.JWTParams{
		Issuer:   constants.GaladrielServerName,
		Subject:  trustDomain.Name,
		Audience: []string{constants.GaladrielServerName},
		TTL:      24 * 5 * time.Hour,
	}

	jwtToken, err := h.jwtIssuer.IssueJWT(ctx, jwtParams)
	if err != nil {
		msg := fmt.Errorf("error generating JWT token")
		return h.handleErrorAndLog(err, msg, http.StatusInternalServerError)
	}

	return chttp.WriteResponse(echoCtx, jwtToken)
}

// GetNewJWTToken renews a JWT access token - (GET /trust-domain/jwt)
func (h *HarvesterAPIHandlers) GetNewJWTToken(echoCtx echo.Context) error {
	ctx := echoCtx.Request().Context()

	claims, ok := echoCtx.Get(authClaimsKey).(*gojwt.RegisteredClaims)
	if !ok {
		msg := fmt.Errorf("invalid JWT access token")
		err := errors.New("error getting claims from context")
		return h.handleErrorAndLog(err, msg, http.StatusUnauthorized)
	}

	sub := claims.Subject
	subject, err := spiffeid.TrustDomainFromString(sub)
	if err != nil {
		msg := fmt.Errorf("internal error")
		err := errors.New("error parsing trust domain from subject")
		return h.handleErrorAndLog(err, msg, http.StatusUnauthorized)
	}

	h.Logger.Infof("New JWT token requested for trust domain %s", subject)

	// params for the new JWT token
	params := jwt.JWTParams{
		Issuer: constants.GaladrielServerName,
		// the new JWT token has the same subject as the received token
		Subject:  subject,
		Audience: []string{constants.GaladrielServerName},
		TTL:      defaultJWTTTL,
	}

	newToken, err := h.jwtIssuer.IssueJWT(ctx, &params)
	if err != nil {
		msg := fmt.Errorf("failed to generate new JWT token")
		return h.handleErrorAndLog(err, msg, http.StatusInternalServerError)
	}

	return echoCtx.JSON(http.StatusOK, newToken)
}

// BundleSync synchronize the status of trust bundles between server and harvester - (POST /trust-domain/{trustDomainName}/bundles/sync)
func (h *HarvesterAPIHandlers) BundleSync(ctx echo.Context, trustDomainName api.TrustDomainName) error {
	return nil
}

// BundlePut uploads a new trust bundle to the server  - (PUT /trust-domain/{trustDomainName}/bundles)
func (h *HarvesterAPIHandlers) BundlePut(ctx echo.Context, trustDomainName api.TrustDomainName) error {
	h.Logger.Debug("Receiving post bundle request")
	gctx := ctx.Request().Context()

	// get the authenticated trust domain from the context
	authenticatedTD, ok := ctx.Get(authTrustDomainKey).(*entity.TrustDomain)
	if !ok {
		err := errors.New("failed to get authenticated trust domain")
		return h.handleErrorAndLog(err, err, http.StatusInternalServerError)
	}

	if authenticatedTD.Name.String() != trustDomainName {
		return fmt.Errorf("authenticated trust domain {%s} does not match trust domain in path: {%s}", authenticatedTD.Name, trustDomainName)
	}

	req := &harvester.BundlePutJSONRequestBody{}
	err := chttp.FromBody(ctx, req)
	if err != nil {
		err := fmt.Errorf("failed to read bundle put body: %v", err)
		return h.handleErrorAndLog(err, err, http.StatusBadRequest)
	}

	if authenticatedTD.Name.String() != req.TrustDomain {
		err := fmt.Errorf("authenticated trust domain {%s} does not match trust domain in request body: {%s}", authenticatedTD.Name, req.TrustDomain)
		return h.handleErrorAndLog(err, err, http.StatusBadRequest)
	}

	storedBundle, err := h.Datastore.FindBundleByTrustDomainID(gctx, authenticatedTD.ID.UUID)
	if err != nil {
		return h.handleErrorAndLog(err, err, http.StatusInternalServerError)
	}

	if req.TrustBundle == "" {
		return nil
	}

	bundle, err := req.ToEntity()
	if err != nil {
		err := fmt.Errorf("failed to convert bundle put body to entity: %v", err)
		return h.handleErrorAndLog(err, err, http.StatusInternalServerError)
	}

	if storedBundle != nil {
		bundle.TrustDomainID = storedBundle.TrustDomainID
	}

	_, err = h.Datastore.CreateOrUpdateBundle(gctx, bundle)
	if err != nil {
		return h.handleErrorAndLog(err, err, http.StatusInternalServerError)
	}

<<<<<<< HEAD
	if err = chttp.BodilessResponse(ctx, http.StatusOK); err != nil {
		return h.handleErrorAndLog(err, http.StatusInternalServerError)
=======
	if err = chttp.BodylessResponse(ctx); err != nil {
		return h.handleErrorAndLog(err, err, http.StatusInternalServerError)
>>>>>>> ba2c8bd2
	}

	return nil
}

func (h *HarvesterAPIHandlers) handleErrorAndLog(logErr, msg error, code int) error {
	errMsg := util.LogSanitize(logErr.Error())
	h.Logger.Errorf(errMsg)
	return echo.NewHTTPError(code, msg.Error())
}<|MERGE_RESOLUTION|>--- conflicted
+++ resolved
@@ -113,7 +113,7 @@
 		return h.handleErrorAndLog(err, msg, http.StatusInternalServerError)
 	}
 
-	return chttp.WriteResponse(echoCtx, jwtToken)
+	return chttp.WriteResponse(echoCtx, http.StatusOK, jwtToken)
 }
 
 // GetNewJWTToken renews a JWT access token - (GET /trust-domain/jwt)
@@ -212,13 +212,8 @@
 		return h.handleErrorAndLog(err, err, http.StatusInternalServerError)
 	}
 
-<<<<<<< HEAD
 	if err = chttp.BodilessResponse(ctx, http.StatusOK); err != nil {
-		return h.handleErrorAndLog(err, http.StatusInternalServerError)
-=======
-	if err = chttp.BodylessResponse(ctx); err != nil {
-		return h.handleErrorAndLog(err, err, http.StatusInternalServerError)
->>>>>>> ba2c8bd2
+		return h.handleErrorAndLog(err, err, http.StatusInternalServerError)
 	}
 
 	return nil
