--- conflicted
+++ resolved
@@ -85,7 +85,7 @@
 		apiRelationships = append(apiRelationships, api.RelationshipFromEntity(r))
 	}
 
-	return chttp.WriteResponse(echoCtx, apiRelationships)
+	return chttp.WriteResponse(echoCtx, http.StatusOK, apiRelationships)
 }
 
 // PatchRelationship accept/denies relationships requests - (PATCH /relationships/{relationshipID})
@@ -145,7 +145,7 @@
 		return h.handleErrorAndLog(err, msg, http.StatusInternalServerError)
 	}
 
-	if err = chttp.BodylessResponse(echoCtx); err != nil {
+	if err = chttp.BodilessResponse(echoCtx, http.StatusOK); err != nil {
 		return h.handleErrorAndLog(err, err.Error(), http.StatusInternalServerError)
 	}
 
@@ -255,7 +255,7 @@
 		return h.handleErrorAndLog(err, msg, http.StatusInternalServerError)
 	}
 
-	return chttp.WriteResponse(echoCtx, newToken)
+	return chttp.WriteResponse(echoCtx, http.StatusOK, newToken)
 }
 
 // BundleSync synchronize the status of trust bundles between server and harvester - (POST /trust-domain/{trustDomainName}/bundles/sync)
@@ -294,7 +294,7 @@
 		return h.handleErrorAndLog(err, msg, http.StatusInternalServerError)
 	}
 
-	return chttp.WriteResponse(echoCtx, resp)
+	return chttp.WriteResponse(echoCtx, http.StatusOK, resp)
 }
 
 // BundlePut uploads a new trust bundle to the server  - (PUT /trust-domain/{trustDomainName}/bundles)
@@ -351,7 +351,7 @@
 		return h.handleErrorAndLog(err, msg, http.StatusInternalServerError)
 	}
 
-	if err = chttp.BodylessResponse(echoCtx); err != nil {
+	if err = chttp.BodilessResponse(echoCtx, http.StatusOK); err != nil {
 		return h.handleErrorAndLog(err, err.Error(), http.StatusInternalServerError)
 	}
 
@@ -450,13 +450,8 @@
 		return errors.New("trust bundle is required")
 	}
 
-<<<<<<< HEAD
-	if err = chttp.BodilessResponse(ctx, http.StatusOK); err != nil {
-		return h.handleErrorAndLog(err, err, http.StatusInternalServerError)
-=======
 	if req.Signature == "" {
 		return errors.New("bundle signature is required")
->>>>>>> 558818eb
 	}
 
 	return nil
