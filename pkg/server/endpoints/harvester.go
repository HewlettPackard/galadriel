package endpoints

import (
	"bytes"
	"context"
	"errors"
	"fmt"
	"net/http"
	"time"

	"github.com/HewlettPackard/galadriel/pkg/common/api"
	"github.com/HewlettPackard/galadriel/pkg/common/constants"
	"github.com/HewlettPackard/galadriel/pkg/common/cryptoutil"
	"github.com/HewlettPackard/galadriel/pkg/common/entity"
	chttp "github.com/HewlettPackard/galadriel/pkg/common/http"
	"github.com/HewlettPackard/galadriel/pkg/common/jwt"
	"github.com/HewlettPackard/galadriel/pkg/common/telemetry"
	"github.com/HewlettPackard/galadriel/pkg/common/util/encoding"
	"github.com/HewlettPackard/galadriel/pkg/server/api/harvester"
	"github.com/HewlettPackard/galadriel/pkg/server/db"
	"github.com/HewlettPackard/galadriel/pkg/server/db/criteria"
	gojwt "github.com/golang-jwt/jwt/v4"
	"github.com/google/uuid"
	"github.com/labstack/echo/v4"
	"github.com/sirupsen/logrus"
	"github.com/spiffe/go-spiffe/v2/spiffeid"
)

const (
	authTrustDomainKey = "trust_domain"
	authClaimsKey      = "auth_claims"
)

type HarvesterAPIHandlers struct {
	Logger       logrus.FieldLogger
	Datastore    db.Datastore
	jwtIssuer    jwt.Issuer
	jwtValidator jwt.Validator
}

// NewHarvesterAPIHandlers creates a new HarvesterAPIHandlers
func NewHarvesterAPIHandlers(l logrus.FieldLogger, ds db.Datastore, jwtIssuer jwt.Issuer, jwtValidator jwt.Validator) *HarvesterAPIHandlers {
	return &HarvesterAPIHandlers{
		Logger:       l,
		Datastore:    ds,
		jwtIssuer:    jwtIssuer,
		jwtValidator: jwtValidator,
	}
}

// GetRelationships lists all the relationships for a given trust domain name and consent status  - (GET /trust-domain/:trustDomainName/relationships)
// The consent status is optional, if not provided, all relationships will be returned for a given trust domain. If the
// consent status is provided, only relationships with the given consent status for the given trust domain will be returned.
// The trust domain name provided should match the authenticated trust domain.
func (h *HarvesterAPIHandlers) GetRelationships(echoCtx echo.Context, trustDomainName api.TrustDomainName, params harvester.GetRelationshipsParams) error {
	ctx := echoCtx.Request().Context()

	authTD, err := h.getAuthenticateTrustDomain(echoCtx, trustDomainName)
	if err != nil {
		return err
	}

<<<<<<< HEAD
	consentStatus, err := validateConsentStatusParam(echoCtx, h.Logger, params.ConsentStatus)
	if err != nil {
		return err
	}

	pageSize, pageNumber, err := validatePaginationParams(echoCtx, h.Logger, params.PageSize, params.PageNumber)
	if err != nil {
		return err
=======
	var status *entity.ConsentStatus
	consentStatus := *params.ConsentStatus
	switch consentStatus {
	case "":
	case api.Approved, api.Denied, api.Pending:
		status = (*entity.ConsentStatus)(&consentStatus)
	default:
		err := fmt.Errorf("invalid consent status: %q", *params.ConsentStatus)
		return chttp.LogAndRespondWithError(h.Logger, err, err.Error(), http.StatusBadRequest)
>>>>>>> 93736eeb
	}

	listCriteria := &criteria.ListRelationshipsCriteria{
		FilterByTrustDomainID: uuid.NullUUID{Valid: true, UUID: authTD.ID.UUID},
		FilterByConsentStatus: status,
		OrderByCreatedAt:      criteria.OrderDescending,
	}

	// get the relationships for the trust domain
<<<<<<< HEAD
	relationships, err := h.Datastore.FindRelationshipsByTrustDomainID(ctx, authTD.ID.UUID, consentStatus, pageSize, pageNumber)
=======
	relationships, err := h.Datastore.ListRelationships(ctx, listCriteria)
>>>>>>> 93736eeb
	if err != nil {
		msg := "error looking up relationships"
		err := fmt.Errorf("%s: %w", msg, err)
		return chttp.LogAndRespondWithError(h.Logger, err, msg, http.StatusInternalServerError)
	}

	relationships, err = db.PopulateTrustDomainNames(ctx, h.Datastore, relationships...)
	if err != nil {
		msg := "failed populating relationships entities"
		err := fmt.Errorf("%s: %w", msg, err)
		return chttp.LogAndRespondWithError(h.Logger, err, msg, http.StatusInternalServerError)
	}

	apiRelationships := api.MapRelationships(relationships...)

	return chttp.WriteResponse(echoCtx, http.StatusOK, apiRelationships)
}

// PatchRelationship approves/denies relationships requests - (PATCH /trust-domain/{trustDomainName}/relationships/{relationshipID})
func (h *HarvesterAPIHandlers) PatchRelationship(echoCtx echo.Context, trustDomainName api.TrustDomainName, relationshipID api.UUID) error {
	ctx := echoCtx.Request().Context()

	authTD, ok := echoCtx.Get(authTrustDomainKey).(*entity.TrustDomain)
	if !ok {
		err := errors.New("no authenticated trust domain")
		return chttp.LogAndRespondWithError(h.Logger, err, err.Error(), http.StatusUnauthorized)
	}

	if authTD.Name.String() != trustDomainName {
		err := fmt.Errorf("trust domain name in path doesn't match authenticated trust domain name")
		return chttp.LogAndRespondWithError(h.Logger, err, err.Error(), http.StatusBadRequest)
	}

	// get the relationships for the trust domain
	relationship, err := h.Datastore.FindRelationshipByID(ctx, relationshipID)
	if err != nil {
		msg := "error looking up relationships"
		err := fmt.Errorf("%s: %w", msg, err)
		return chttp.LogAndRespondWithError(h.Logger, err, msg, http.StatusInternalServerError)
	}

	if relationship == nil {
		err := fmt.Errorf("relationship not found")
		return chttp.LogAndRespondWithError(h.Logger, err, err.Error(), http.StatusNotFound)
	}

	if relationship.TrustDomainAID != authTD.ID.UUID && relationship.TrustDomainBID != authTD.ID.UUID {
		err := fmt.Errorf("relationship doesn't belong to the authenticated trust domain")
		return chttp.LogAndRespondWithError(h.Logger, err, err.Error(), http.StatusUnauthorized)
	}

	var patchRequest harvester.PatchRelationshipRequest
	if err := chttp.ParseRequestBodyToStruct(echoCtx, &patchRequest); err != nil {
		msg := "error reading body"
		err := fmt.Errorf("%s: %w", msg, err)
		return chttp.LogAndRespondWithError(h.Logger, err, msg, http.StatusBadRequest)
	}

	consentStatus := patchRequest.ConsentStatus

	switch consentStatus {
	case api.Approved, api.Denied, api.Pending:
	default:
		err := fmt.Errorf("invalid consent status: %q", consentStatus)
		return chttp.LogAndRespondWithError(h.Logger, err, err.Error(), http.StatusBadRequest)
	}

	// update the relationship consent status for the authenticated trust domain
	if relationship.TrustDomainAID == authTD.ID.UUID {
		relationship.TrustDomainAConsent = entity.ConsentStatus(consentStatus)
	} else {
		relationship.TrustDomainBConsent = entity.ConsentStatus(consentStatus)
	}

	updatedRel, err := h.Datastore.CreateOrUpdateRelationship(ctx, relationship)
	if err != nil {
		msg := "error updating relationship"
		err := fmt.Errorf("%s: %w", msg, err)
		return chttp.LogAndRespondWithError(h.Logger, err, msg, http.StatusInternalServerError)
	}

	r, err := db.PopulateTrustDomainNames(ctx, h.Datastore, updatedRel)
	if err != nil {
		msg := "failed populating relationships entities"
		err := fmt.Errorf("%s: %w", msg, err)
		return chttp.LogAndRespondWithError(h.Logger, err, msg, http.StatusInternalServerError)
	}

	resp := api.RelationshipFromEntity(r[0])

	if err = chttp.WriteResponse(echoCtx, http.StatusOK, resp); err != nil {
		return chttp.LogAndRespondWithError(h.Logger, err, err.Error(), http.StatusInternalServerError)
	}

	return nil
}

// Onboard introduces a harvester to Galadriel Server providing its join token, and gets back a JWT token - (GET /trust-domain/onboard)
func (h *HarvesterAPIHandlers) Onboard(echoCtx echo.Context, trustDomainName api.TrustDomainName, params harvester.OnboardParams) error {
	ctx := echoCtx.Request().Context()

	if trustDomainName == "" {
		err := errors.New("trust domain name is required")
		return chttp.LogAndRespondWithError(h.Logger, err, err.Error(), http.StatusBadRequest)
	}
	tdName, err := spiffeid.TrustDomainFromString(trustDomainName)
	if err != nil {
		err := fmt.Errorf("invalid trust domain name: %q", trustDomainName)
		return chttp.LogAndRespondWithError(h.Logger, err, err.Error(), http.StatusBadRequest)
	}

	if params.JoinToken == "" {
		err := errors.New("join token is required")
		return chttp.LogAndRespondWithError(h.Logger, err, err.Error(), http.StatusBadRequest)
	}

	token, err := h.Datastore.FindJoinToken(ctx, params.JoinToken)
	if err != nil {
		msg := "error looking up token"
		err := fmt.Errorf("%s: %w", msg, err)
		return chttp.LogAndRespondWithError(h.Logger, err, msg, http.StatusInternalServerError)
	}

	if token == nil {
		err := errors.New("token not found")
		return chttp.LogAndRespondWithError(h.Logger, err, err.Error(), http.StatusBadRequest)
	}

	if token.ExpiresAt.Before(time.Now()) {
		msg := "token expired"
		err := fmt.Errorf("%s: trust domain ID: %s", msg, token.TrustDomainID)
		return chttp.LogAndRespondWithError(h.Logger, err, msg, http.StatusUnauthorized)
	}

	if token.Used {
		msg := "token already used"
		err := fmt.Errorf("%s: trust domain name: %s", msg, trustDomainName)
		return chttp.LogAndRespondWithError(h.Logger, err, msg, http.StatusBadRequest)
	}

	trustDomain, err := h.Datastore.FindTrustDomainByID(ctx, token.TrustDomainID)
	if err != nil {
		msg := "error looking up trust domain"
		err := fmt.Errorf("%s: %w", msg, err)
		return chttp.LogAndRespondWithError(h.Logger, err, msg, http.StatusInternalServerError)
	}

	if trustDomain == nil {
		msg := "trust domain not found"
		err := fmt.Errorf("%s: trust domain ID: %s", msg, token.TrustDomainID)
		return chttp.LogAndRespondWithError(h.Logger, err, msg, http.StatusBadRequest)
	}

	if trustDomain.Name != tdName {
		msg := "trust domain name does not match the one associated to the token"
		err := fmt.Errorf("%s: trust domain ID: %s", msg, token.TrustDomainID)
		return chttp.LogAndRespondWithError(h.Logger, err, msg, http.StatusBadRequest)
	}

	// mark token as used
	if _, err := h.Datastore.UpdateJoinToken(ctx, token.ID.UUID, true); err != nil {
		msg := "failed to update token"
		err := fmt.Errorf("%s: %w", msg, err)
		return chttp.LogAndRespondWithError(h.Logger, err, msg, http.StatusInternalServerError)
	}

	jwtParams := &jwt.JWTParams{
		Issuer:   constants.GaladrielServerName,
		Subject:  trustDomain.Name,
		Audience: []string{constants.GaladrielServerName},
		TTL:      24 * 5 * time.Hour,
	}

	jwtToken, err := h.jwtIssuer.IssueJWT(ctx, jwtParams)
	if err != nil {
		msg := "error generating JWT token"
		err := fmt.Errorf("%s: %w", msg, err)
		return chttp.LogAndRespondWithError(h.Logger, err, msg, http.StatusInternalServerError)
	}

	h.Logger.WithField(telemetry.TrustDomain, tdName.String()).Debug("Harvester onboarded successfully")

	resp := &harvester.OnboardHarvesterResponse{
		Token:           jwtToken,
		TrustDomainID:   trustDomain.ID.UUID,
		TrustDomainName: trustDomain.Name.String(),
	}

	return chttp.WriteResponse(echoCtx, http.StatusOK, resp)
}

// GetNewJWTToken renews a JWT access token - (GET /trust-domain/jwt)
func (h *HarvesterAPIHandlers) GetNewJWTToken(echoCtx echo.Context, trustDomainName api.TrustDomainName) error {
	ctx := echoCtx.Request().Context()

	if trustDomainName == "" {
		err := errors.New("trust domain name is required")
		return chttp.LogAndRespondWithError(h.Logger, err, err.Error(), http.StatusBadRequest)
	}
	tdName, err := spiffeid.TrustDomainFromString(trustDomainName)
	if err != nil {
		err := fmt.Errorf("invalid trust domain name: %q", trustDomainName)
		return chttp.LogAndRespondWithError(h.Logger, err, err.Error(), http.StatusBadRequest)
	}

	claims, ok := echoCtx.Get(authClaimsKey).(*gojwt.RegisteredClaims)
	if !ok {
		msg := "failed to parse JWT access token claims"
		err := fmt.Errorf("%s", msg)
		return chttp.LogAndRespondWithError(h.Logger, err, msg, http.StatusUnauthorized)
	}

	sub := claims.Subject
	subject, err := spiffeid.TrustDomainFromString(sub)
	if err != nil {
		msg := "failed to parse trust domain from subject"
		err := fmt.Errorf("%s: %w", msg, err)
		return chttp.LogAndRespondWithError(h.Logger, err, msg, http.StatusUnauthorized)
	}

	if subject != tdName {
		msg := "trust domain name does not match the token subject"
		err := fmt.Errorf("%s: trust domain ID: %s", msg, tdName)
		return chttp.LogAndRespondWithError(h.Logger, err, msg, http.StatusBadRequest)
	}

	// params for the new JWT token
	params := jwt.JWTParams{
		Issuer: constants.GaladrielServerName,
		// the new JWT token has the same subject as the received token
		Subject:  subject,
		Audience: []string{constants.GaladrielServerName},
	}

	newToken, err := h.jwtIssuer.IssueJWT(ctx, &params)
	if err != nil {
		msg := "failed to generate new JWT token"
		err := fmt.Errorf("%s: %w", msg, err)
		return chttp.LogAndRespondWithError(h.Logger, err, msg, http.StatusInternalServerError)
	}

	jwtResp := harvester.GetJwtResponse{Token: newToken}

	h.Logger.WithField(telemetry.TrustDomain, subject).Debug("Issue new JWT token")

	return chttp.WriteResponse(echoCtx, http.StatusOK, jwtResp)
}

// BundleSync synchronizes the status of trust bundles between server and harvester - (POST /trust-domain/{trustDomainName}/bundles/sync)
func (h *HarvesterAPIHandlers) BundleSync(echoCtx echo.Context, trustDomainName api.TrustDomainName) error {
	ctx := echoCtx.Request().Context()

	authTD, err := h.getAuthenticateTrustDomain(echoCtx, trustDomainName)
	if err != nil {
		return err
	}

	// Get the request body
	var req harvester.PostBundleSyncRequest
	if err := chttp.ParseRequestBodyToStruct(echoCtx, &req); err != nil {
		msg := "failed to parse request body"
		err := fmt.Errorf("%s: %w", msg, err)
		return chttp.LogAndRespondWithError(h.Logger, err, msg, http.StatusBadRequest)
	}

	// Look up relationships the authenticated trust domain has with other trust domains
	relationships, err := h.Datastore.FindRelationshipsByTrustDomainID(ctx, authTD.ID.UUID, nil, 0, 0)
	if err != nil {
		msg := "failed to look up relationships"
		err := fmt.Errorf("%s: %w", msg, err)
		return chttp.LogAndRespondWithError(h.Logger, err, msg, http.StatusInternalServerError)
	}

	// filer out the relationships whose consent status is not "approved" by the authenticated trust domain
	relationships = entity.FilterRelationships(relationships, entity.ConsentStatusApproved, &authTD.ID.UUID)

	resp, err := h.getBundleSyncResult(ctx, authTD, relationships, req)
	if err != nil {
		msg := "failed to generate bundle sync result"
		err := fmt.Errorf("%s: %w", msg, err)
		return chttp.LogAndRespondWithError(h.Logger, err, msg, http.StatusInternalServerError)
	}

	h.Logger.WithField(telemetry.TrustDomain, trustDomainName).Debug("Bundle sync request complete")

	return chttp.WriteResponse(echoCtx, http.StatusOK, resp)
}

// BundlePut uploads a new trust bundle to the server  - (PUT /trust-domain/{trustDomainName}/bundles)
func (h *HarvesterAPIHandlers) BundlePut(echoCtx echo.Context, trustDomainName api.TrustDomainName) error {
	ctx := echoCtx.Request().Context()

	authTD, err := h.getAuthenticateTrustDomain(echoCtx, trustDomainName)
	if err != nil {
		return err
	}

	req := &harvester.BundlePutJSONRequestBody{}
	if err := chttp.ParseRequestBodyToStruct(echoCtx, req); err != nil {
		msg := "failed to read bundle from request body"
		err := fmt.Errorf("%s: %w", msg, err)
		return chttp.LogAndRespondWithError(h.Logger, err, msg, http.StatusBadRequest)
	}

	if err := validateBundleRequest(req); err != nil {
		err := fmt.Errorf("invalid bundle request: %v", err)
		return chttp.LogAndRespondWithError(h.Logger, err, err.Error(), http.StatusBadRequest)
	}

	if authTD.Name.String() != req.TrustDomain {
		err := fmt.Errorf("trust domain in request bundle %q does not match authenticated trust domain: %q", req.TrustDomain, authTD.Name.String())
		return chttp.LogAndRespondWithError(h.Logger, err, err.Error(), http.StatusUnauthorized)
	}

	bundle, err := req.ToEntity()
	if err != nil {
		msg := "failed to parse request bundle"
		err := fmt.Errorf("%s: %w", msg, err)
		return chttp.LogAndRespondWithError(h.Logger, err, msg, http.StatusBadRequest)
	}
	// ensure that the bundle's trust domain ID matches the authenticated trust domain ID
	bundle.TrustDomainID = authTD.ID.UUID

	storedBundle, err := h.Datastore.FindBundleByTrustDomainID(ctx, authTD.ID.UUID)
	if err != nil {
		msg := "failed looking up bundle in DB"
		err := fmt.Errorf("%s: %w", msg, err)
		return chttp.LogAndRespondWithError(h.Logger, err, msg, http.StatusInternalServerError)
	}

	// the bundle already exists in the datastore, so we need to update it
	if storedBundle != nil {
		bundle.ID = storedBundle.ID
	}

	if _, err := h.Datastore.CreateOrUpdateBundle(ctx, bundle); err != nil {
		msg := "failed to store bundle in DB"
		err := fmt.Errorf("%s: %w", msg, err)
		return chttp.LogAndRespondWithError(h.Logger, err, msg, http.StatusInternalServerError)
	}

	h.Logger.WithField(telemetry.TrustDomain, authTD.Name.String()).Info("Stored new bundle")

	if err = chttp.RespondWithoutBody(echoCtx, http.StatusOK); err != nil {
		return chttp.LogAndRespondWithError(h.Logger, err, err.Error(), http.StatusInternalServerError)
	}

	return nil
}

func (h *HarvesterAPIHandlers) getBundleSyncResult(ctx context.Context, authTD *entity.TrustDomain, relationships []*entity.Relationship, req harvester.PostBundleSyncRequest) (*harvester.PostBundleSyncResponse, error) {
	resp := &harvester.PostBundleSyncResponse{
		State:   make(map[string]api.BundleDigest, len(relationships)),
		Updates: make(harvester.BundlesUpdates),
	}

	for _, relationship := range relationships {
		relatedTrustDomainID := relationship.TrustDomainAID
		if relationship.TrustDomainAID == authTD.ID.UUID {
			relatedTrustDomainID = relationship.TrustDomainBID
		}
		bundle, err := h.Datastore.FindBundleByTrustDomainID(ctx, relatedTrustDomainID)
		if err != nil {
			return nil, err
		}

		if bundle == nil {
			// no bundle for the federated trust domain, nothing to do
			continue
		}

		td, err := h.Datastore.FindTrustDomainByID(ctx, relatedTrustDomainID)
		if err != nil {
			return nil, err
		}
		bundle.TrustDomainName = td.Name

		// Look up the bundle digest in the request
		reqDigest, ok := req.State[bundle.TrustDomainName.String()]
		decodedReqDigest, err := encoding.DecodeFromBase64(reqDigest)
		if err != nil {
			return nil, err
		}

		// The bundle digest in the request is different from the stored one, so the bundle needs to be updated
		if !ok || !bytes.Equal(bundle.Digest[:], decodedReqDigest) {
			updateItem := harvester.BundlesUpdatesItem{}
			updateItem.TrustBundle = string(bundle.Data)
			updateItem.Digest = encoding.EncodeToBase64(bundle.Digest[:])
			updateItem.Signature = encoding.EncodeToBase64(bundle.Signature)
			updateItem.SigningCertificate = encoding.EncodeToBase64(bundle.SigningCertificate)
			resp.Updates[bundle.TrustDomainName.String()] = updateItem
		}

		// Add the bundle to the current state
		resp.State[bundle.TrustDomainName.String()] = encoding.EncodeToBase64(bundle.Digest[:])
	}

	return resp, nil
}

func (h *HarvesterAPIHandlers) getAuthenticateTrustDomain(echoCtx echo.Context, trustDomainName string) (*entity.TrustDomain, error) {
	authTD, ok := echoCtx.Get(authTrustDomainKey).(*entity.TrustDomain)
	if !ok {
		err := errors.New("no authenticated trust domain")
		return nil, chttp.LogAndRespondWithError(h.Logger, err, err.Error(), http.StatusUnauthorized)
	}

	if authTD.Name.String() != trustDomainName {
		err := fmt.Errorf("request trust domain %q does not match authenticated trust domain %q", trustDomainName, authTD.Name.String())
		return nil, chttp.LogAndRespondWithError(h.Logger, err, err.Error(), http.StatusUnauthorized)
	}

	return authTD, nil
}

func validateBundleRequest(req *harvester.BundlePutJSONRequestBody) error {
	if req.TrustDomain == "" {
		return errors.New("bundle trust domain is required")
	}

	if req.TrustBundle == "" {
		return errors.New("trust bundle is required")
	}

	if req.Digest == "" {
		return errors.New("bundle digest is required")
	}

	decodedDigest, err := encoding.DecodeFromBase64(req.Digest)
	if err != nil {
		return fmt.Errorf("failed decoding bundle digest: %w", err)
	}
	if err := cryptoutil.ValidateBundleDigest([]byte(req.TrustBundle), decodedDigest); err != nil {
		return fmt.Errorf("failed validating bundle digest: %w", err)
	}

	return nil
}<|MERGE_RESOLUTION|>--- conflicted
+++ resolved
@@ -60,16 +60,6 @@
 		return err
 	}
 
-<<<<<<< HEAD
-	consentStatus, err := validateConsentStatusParam(echoCtx, h.Logger, params.ConsentStatus)
-	if err != nil {
-		return err
-	}
-
-	pageSize, pageNumber, err := validatePaginationParams(echoCtx, h.Logger, params.PageSize, params.PageNumber)
-	if err != nil {
-		return err
-=======
 	var status *entity.ConsentStatus
 	consentStatus := *params.ConsentStatus
 	switch consentStatus {
@@ -79,7 +69,6 @@
 	default:
 		err := fmt.Errorf("invalid consent status: %q", *params.ConsentStatus)
 		return chttp.LogAndRespondWithError(h.Logger, err, err.Error(), http.StatusBadRequest)
->>>>>>> 93736eeb
 	}
 
 	listCriteria := &criteria.ListRelationshipsCriteria{
@@ -89,11 +78,7 @@
 	}
 
 	// get the relationships for the trust domain
-<<<<<<< HEAD
-	relationships, err := h.Datastore.FindRelationshipsByTrustDomainID(ctx, authTD.ID.UUID, consentStatus, pageSize, pageNumber)
-=======
 	relationships, err := h.Datastore.ListRelationships(ctx, listCriteria)
->>>>>>> 93736eeb
 	if err != nil {
 		msg := "error looking up relationships"
 		err := fmt.Errorf("%s: %w", msg, err)
@@ -360,7 +345,7 @@
 	}
 
 	// Look up relationships the authenticated trust domain has with other trust domains
-	relationships, err := h.Datastore.FindRelationshipsByTrustDomainID(ctx, authTD.ID.UUID, nil, 0, 0)
+	relationships, err := h.Datastore.FindRelationshipsByTrustDomainID(ctx, authTD.ID.UUID)
 	if err != nil {
 		msg := "failed to look up relationships"
 		err := fmt.Errorf("%s: %w", msg, err)
