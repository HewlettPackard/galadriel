--- conflicted
+++ resolved
@@ -35,7 +35,6 @@
 	Recorder  *httptest.ResponseRecorder
 }
 
-<<<<<<< HEAD
 func NewHarvesterTestSetup(t *testing.T, method, url string, body interface{}) *HarvesterTestSetup {
 	var bodyReader io.Reader
 	if body != nil {
@@ -44,9 +43,6 @@
 		bodyReader = strings.NewReader(string(bodyStr))
 	}
 
-=======
-func NewHarvesterTestSetup(t *testing.T, method, url, body string) *HarvesterTestSetup {
->>>>>>> ba2c8bd2
 	e := echo.New()
 	req := httptest.NewRequest(method, url, bodyReader)
 	req.Header.Set(echo.HeaderContentType, echo.MIMEApplicationJSON)
@@ -66,13 +62,8 @@
 	}
 }
 
-<<<<<<< HEAD
-func SetupTrustDomain(t *testing.T, ds datastore.Datastore) (*entity.TrustDomain, error) {
-	td, err := spiffeid.TrustDomainFromString(td1)
-=======
 func SetupTrustDomain(t *testing.T, ds datastore.Datastore) *entity.TrustDomain {
 	td, err := spiffeid.TrustDomainFromString(testTrustDomain)
->>>>>>> ba2c8bd2
 	assert.NoError(t, err)
 
 	tdEntity := &entity.TrustDomain{
@@ -234,30 +225,16 @@
 			TrustDomain:        td1,
 		}
 
-<<<<<<< HEAD
 		harvesterTestSetup := NewHarvesterTestSetup(t, http.MethodPut, "/trust-domain/:trustDomainName/bundles", bundlePut)
-=======
-		body, err := json.Marshal(bundlePut)
-		assert.NoError(t, err)
-
-		harvesterTestSetup := NewHarvesterTestSetup(t, http.MethodPut, "/trust-domain/:trustDomainName/bundles", string(body))
->>>>>>> ba2c8bd2
 		echoCtx := harvesterTestSetup.EchoCtx
 
 		// Creating Trust Domain
 		td := SetupTrustDomain(t, harvesterTestSetup.Handler.Datastore)
 
-<<<<<<< HEAD
-		// Creating Auth token to bypass AuthN layer
-		token := GenerateSecureToken(10)
-		jt := SetupToken(t, harvesterTestSetup.Handler.Datastore, td.ID.UUID, token, td.Name.String())
-=======
->>>>>>> ba2c8bd2
-		assert.NoError(t, err)
 		echoCtx.Set(authTrustDomainKey, td)
 
 		// Test Main Objective
-		err = harvesterTestSetup.Handler.BundlePut(echoCtx, td1)
+		err := harvesterTestSetup.Handler.BundlePut(echoCtx, td1)
 		assert.NoError(t, err)
 
 		recorder := harvesterTestSetup.Recorder
