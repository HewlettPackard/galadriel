package tests

import (
	"context"
	"strings"
	"testing"
	"time"

	"github.com/HewlettPackard/galadriel/pkg/common/entity"
	"github.com/HewlettPackard/galadriel/pkg/server/db"
	"github.com/google/uuid"
	"github.com/spiffe/go-spiffe/v2/spiffeid"
	"github.com/stretchr/testify/assert"
	"github.com/stretchr/testify/require"
)

var (
	spiffeTD1 = spiffeid.RequireTrustDomainFromString("foo.test")
	spiffeTD2 = spiffeid.RequireTrustDomainFromString("bar.test")
	spiffeTD3 = spiffeid.RequireTrustDomainFromString("baz.test")
)

func TestSuite(t *testing.T) {
	ctx, cancel := context.WithCancel(context.Background())
	t.Cleanup(cancel)

	sqliteDS := func() db.Datastore {
		return setupSQLiteDatastore(t)
	}
	runTests(t, ctx, sqliteDS)

	postgresDS := func() db.Datastore {
		return setupPostgresDatastore(t)
	}
	runTests(t, ctx, postgresDS)
}

func runTests(t *testing.T, ctx context.Context, newDS func() db.Datastore) {
	t.Run("Test CRUD TrustDomains", func(t *testing.T) {
		t.Parallel()
		ds := newDS()
		defer closeDatastore(t, ds)

		// Create trust domain
		req1 := &entity.TrustDomain{
			Name: spiffeTD1,
		}
		td1, err := ds.CreateOrUpdateTrustDomain(ctx, req1)
		assert.NoError(t, err)
		assert.NotNil(t, td1.ID)
		assert.Equal(t, req1.Name, td1.Name)
		assert.NotNil(t, td1.CreatedAt)
		assert.NotNil(t, td1.UpdatedAt)

		// Create second trust domain
		req2 := &entity.TrustDomain{
			Name: spiffeTD2,
		}
		td2, err := ds.CreateOrUpdateTrustDomain(ctx, req2)
		assert.NoError(t, err)
		assert.NotNil(t, td2.ID)
		assert.Equal(t, req2.Name, td2.Name)
		assert.NotNil(t, td2.CreatedAt)
		assert.NotNil(t, td2.UpdatedAt)

		// Find trust domain by ID
		stored, err := ds.FindTrustDomainByID(ctx, td1.ID.UUID)
		assert.NoError(t, err)
		assert.Equal(t, td1, stored)
		stored, err = ds.FindTrustDomainByID(ctx, td2.ID.UUID)
		assert.NoError(t, err)
		assert.Equal(t, td2, stored)

		// Update trust domain
		td1.Description = "updated_description"

		updated1, err := ds.CreateOrUpdateTrustDomain(ctx, td1)
		assert.NoError(t, err)
		assert.NotNil(t, updated1)

		// Look up trust domain stored in DB and compare
		stored, err = ds.FindTrustDomainByID(ctx, td1.ID.UUID)
		assert.NoError(t, err)
		assert.Equal(t, td1.ID, stored.ID)
		assert.Equal(t, td1.Description, stored.Description)

		// Find trust domain by name
		td1 = updated1
		stored, err = ds.FindTrustDomainByName(ctx, td1.Name)
		assert.NoError(t, err)
		assert.Equal(t, td1, stored)

		// List all trust domains
		list, err := ds.ListTrustDomains(ctx)
		assert.NoError(t, err)
		assert.Equal(t, 2, len(list))
		assert.Contains(t, list, td1)
		assert.Contains(t, list, td2)

		// Delete trust domain
		err = ds.DeleteTrustDomain(ctx, td1.ID.UUID)
		assert.NoError(t, err)
		stored, err = ds.FindTrustDomainByID(ctx, td1.ID.UUID)
		assert.NoError(t, err)
		require.Nil(t, stored)
	})
	t.Run("Test TrustDomain Unique Constraint", func(t *testing.T) {
		t.Parallel()
		ds := newDS()
		defer closeDatastore(t, ds)

		td1 := &entity.TrustDomain{
			Name: spiffeTD1,
		}
		_, err := ds.CreateOrUpdateTrustDomain(ctx, td1)
		assert.NoError(t, err)

		// second trustDomain with same trust domain
		td2 := &entity.TrustDomain{
			Name: spiffeTD1,
		}
		_, err = ds.CreateOrUpdateTrustDomain(ctx, td2)
		require.Error(t, err)

		sqliteExpectedErr := "UNIQUE constraint failed"
		postgresExpectedErr := "duplicate key value violates unique constraint"
		assertErrorString(t, err, sqliteExpectedErr, postgresExpectedErr)
	})
	t.Run("Test CRUD Relationships", func(t *testing.T) {
		t.Parallel()
		ds := newDS()
		defer closeDatastore(t, ds)

		// Create TrustDomains
		td1 := &entity.TrustDomain{
			Name: spiffeTD1,
		}
		td1 = createTrustDomain(ctx, t, ds, td1)

		td2 := &entity.TrustDomain{
			Name: spiffeTD2,
		}
		td2 = createTrustDomain(ctx, t, ds, td2)

		td3 := &entity.TrustDomain{
			Name: spiffeTD3,
		}
		td3 = createTrustDomain(ctx, t, ds, td3)

		// Create relationship TrustDomain1 -- TrustDomain2
		req1 := &entity.Relationship{
			TrustDomainAID: td1.ID.UUID,
			TrustDomainBID: td2.ID.UUID,
		}

		relationship1, err := ds.CreateOrUpdateRelationship(ctx, req1)
		assert.NoError(t, err)
		assert.NotNil(t, relationship1.ID)
		assert.NotNil(t, relationship1.CreatedAt)
		assert.NotNil(t, relationship1.UpdatedAt)
		assert.Equal(t, req1.TrustDomainAID, relationship1.TrustDomainAID)
		assert.Equal(t, req1.TrustDomainBID, relationship1.TrustDomainBID)
		assert.Equal(t, entity.ConsentStatusPending, relationship1.TrustDomainAConsent)
		assert.Equal(t, entity.ConsentStatusPending, relationship1.TrustDomainBConsent)

		// Create relationship TrustDomain2 -- TrustDomain3
		req2 := &entity.Relationship{
			TrustDomainAID: td2.ID.UUID,
			TrustDomainBID: td3.ID.UUID,
		}

		relationship2, err := ds.CreateOrUpdateRelationship(ctx, req2)
		assert.NoError(t, err)
		assert.NotNil(t, relationship2.ID)
		assert.NotNil(t, relationship2.CreatedAt)
		assert.NotNil(t, relationship2.UpdatedAt)
		assert.Equal(t, req2.TrustDomainAID, relationship2.TrustDomainAID)
		assert.Equal(t, req2.TrustDomainBID, relationship2.TrustDomainBID)
		assert.Equal(t, entity.ConsentStatusPending, relationship2.TrustDomainAConsent)
		assert.Equal(t, entity.ConsentStatusPending, relationship2.TrustDomainBConsent)

		// Find relationship by ID
		stored, err := ds.FindRelationshipByID(ctx, relationship1.ID.UUID)
		assert.NoError(t, err)
		assert.Equal(t, relationship1, stored)
		stored, err = ds.FindRelationshipByID(ctx, relationship2.ID.UUID)
		assert.NoError(t, err)
		assert.Equal(t, relationship2, stored)

		// Update relationship
		relationship1.TrustDomainAConsent = entity.ConsentStatusApproved
		relationship1.TrustDomainBConsent = entity.ConsentStatusDenied
		updated1, err := ds.CreateOrUpdateRelationship(ctx, relationship1)
		assert.NoError(t, err)
		assert.Equal(t, relationship1.TrustDomainAConsent, updated1.TrustDomainAConsent)
		assert.Equal(t, relationship1.TrustDomainBConsent, updated1.TrustDomainBConsent)
		relationship1 = updated1

		// Find relationship by trust domain IDs
		rels, err := ds.FindRelationshipsByTrustDomainID(ctx, td2.ID.UUID, nil, 0, 0)
		assert.NoError(t, err)
		assert.Len(t, rels, 2)
		assert.Contains(t, rels, relationship1)
		assert.Contains(t, rels, relationship2)

		rels, err = ds.FindRelationshipsByTrustDomainID(ctx, td1.ID.UUID, nil, 0, 0)
		assert.NoError(t, err)
		assert.Len(t, rels, 1)
		assert.Contains(t, rels, relationship1)

		// List all relationships
<<<<<<< HEAD
		rels, err = ds.ListRelationships(ctx, nil, 0, 0)
=======
		rels, err = ds.ListRelationships(ctx, nil)
>>>>>>> 93736eeb
		assert.NoError(t, err)
		assert.Len(t, rels, 2)

		// Delete relationship
		err = ds.DeleteRelationship(ctx, relationship1.ID.UUID)
		assert.NoError(t, err)
		stored, err = ds.FindRelationshipByID(ctx, relationship1.ID.UUID)
		assert.NoError(t, err)
		assert.Nil(t, stored)

		err = ds.DeleteRelationship(ctx, relationship2.ID.UUID)
		assert.NoError(t, err)
		stored, err = ds.FindRelationshipByID(ctx, relationship2.ID.UUID)
		assert.NoError(t, err)
		assert.Nil(t, stored)
	})
	t.Run("Test Relationship ForeignKey Constraints", func(t *testing.T) {
		t.Parallel()
		ds := newDS()
		defer closeDatastore(t, ds)

		td1 := &entity.TrustDomain{
			Name: spiffeTD1,
		}
		td1, err := ds.CreateOrUpdateTrustDomain(ctx, td1)
		assert.NoError(t, err)

		td2 := &entity.TrustDomain{
			Name: spiffeTD2,
		}
		td2, err = ds.CreateOrUpdateTrustDomain(ctx, td2)
		assert.NoError(t, err)

		relationship1 := &entity.Relationship{
			TrustDomainAID: td1.ID.UUID,
			TrustDomainBID: td2.ID.UUID,
		}
		relationship1, err = ds.CreateOrUpdateRelationship(ctx, relationship1)
		assert.NoError(t, err)

		// Cannot add a new relationship for the same TrustDomains
		relationship1.ID = uuid.NullUUID{}
		_, err = ds.CreateOrUpdateRelationship(ctx, relationship1)
		require.Error(t, err)

		sqliteExpectedError := "UNIQUE constraint failed"
		postgresExpectedError := "duplicate key value violates unique constraint"
		assertErrorString(t, err, sqliteExpectedError, postgresExpectedError)

		// Cannot delete Trust Domain that has a relationship associated
		err = ds.DeleteTrustDomain(ctx, td1.ID.UUID)
		require.Error(t, err)

		sqliteExpectedError = "FOREIGN KEY constraint failed"
		postgresExpectedError = "violates foreign key constraint"
		assertErrorString(t, err, sqliteExpectedError, postgresExpectedError)

		// Cannot delete Trust Domain that has a relationship associated
		err = ds.DeleteTrustDomain(ctx, td2.ID.UUID)
		require.Error(t, err)
		assertErrorString(t, err, sqliteExpectedError, postgresExpectedError)
	})
	t.Run("Test CRUD Bundles", func(t *testing.T) {
		t.Parallel()
		ds := newDS()
		defer closeDatastore(t, ds)

		// Create trustDomains to associate the bundles
		td1 := &entity.TrustDomain{
			Name: spiffeTD1,
		}
		td1, err := ds.CreateOrUpdateTrustDomain(ctx, td1)
		assert.NoError(t, err)
		assert.NotNil(t, td1.ID)

		td2 := &entity.TrustDomain{
			Name: spiffeTD2,
		}
		td2, err = ds.CreateOrUpdateTrustDomain(ctx, td2)
		assert.NoError(t, err)
		assert.NotNil(t, td2.ID)

		// Create first Data - trustDomain-1
		req1 := &entity.Bundle{
			Data:               []byte{1, 2, 3},
			Digest:             []byte("test-digest"),
			Signature:          []byte{4, 2},
			SigningCertificate: []byte{50, 60},
			TrustDomainID:      td1.ID.UUID,
		}

		b1, err := ds.CreateOrUpdateBundle(ctx, req1)
		assert.NoError(t, err)
		assert.NotNil(t, b1)
		assert.Equal(t, req1.Data, b1.Data)
		assert.Equal(t, req1.Digest, b1.Digest)
		assert.Equal(t, req1.Signature, b1.Signature)
		assert.Equal(t, req1.SigningCertificate, b1.SigningCertificate)
		assert.Equal(t, req1.TrustDomainID, b1.TrustDomainID)

		// Look up bundle stored in DB and compare
		stored, err := ds.FindBundleByID(ctx, b1.ID.UUID)
		assert.NoError(t, err)
		assert.Equal(t, b1, stored)

		// Create second Data -> trustDomain-2
		req2 := &entity.Bundle{
			Data:               []byte{10, 20, 30},
			Digest:             []byte("test-digest-2"),
			Signature:          []byte{40, 20},
			SigningCertificate: []byte{80, 90},
			TrustDomainID:      td2.ID.UUID,
		}

		b2, err := ds.CreateOrUpdateBundle(ctx, req2)
		assert.NoError(t, err)
		assert.NotNil(t, b1)
		assert.Equal(t, req2.Data, b2.Data)
		assert.Equal(t, req2.Digest, b2.Digest)
		assert.Equal(t, req2.Signature, b2.Signature)
		assert.Equal(t, req2.SigningCertificate, b2.SigningCertificate)
		assert.Equal(t, req2.TrustDomainID, b2.TrustDomainID)

		// Look up bundle stored in DB and compare
		stored, err = ds.FindBundleByID(ctx, b2.ID.UUID)
		assert.NoError(t, err)
		assert.Equal(t, b2, stored)

		// Find bundles by TrustDomainID
		stored, err = ds.FindBundleByTrustDomainID(ctx, td1.ID.UUID)
		assert.NoError(t, err)
		assert.Equal(t, b1, stored)

		stored, err = ds.FindBundleByTrustDomainID(ctx, td2.ID.UUID)
		assert.NoError(t, err)
		assert.Equal(t, b2, stored)

		// Update Data
		b1.Data = []byte{'a', 'b', 'c'}
		b1.Digest = []byte("test-digest-3")
		b1.Signature = []byte{'f', 'g', 'h'}
		b1.SigningCertificate = []byte{'f', 'g', 'h'}

		updated, err := ds.CreateOrUpdateBundle(ctx, b1)
		assert.NoError(t, err)
		assert.NotNil(t, updated)
		assert.Equal(t, b1.Data, updated.Data)
		assert.Equal(t, b1.Digest, updated.Digest)
		assert.Equal(t, b1.Signature, updated.Signature)
		assert.Equal(t, b1.SigningCertificate, updated.SigningCertificate)
		assert.Equal(t, b1.TrustDomainID, updated.TrustDomainID)

		// Look up bundle stored in DB and compare
		stored, err = ds.FindBundleByID(ctx, b1.ID.UUID)
		assert.NoError(t, err)
		assert.Equal(t, updated, stored)

		// List bundles
		bundles, err := ds.ListBundles(ctx)
		assert.NoError(t, err)
		assert.Equal(t, 2, len(bundles))
		require.Contains(t, bundles, updated)
		require.Contains(t, bundles, b2)

		// Delete first bundle
		err = ds.DeleteBundle(ctx, b1.ID.UUID)
		assert.NoError(t, err)

		// Look up deleted bundle
		stored, err = ds.FindBundleByID(ctx, b1.ID.UUID)
		assert.NoError(t, err)
		require.Nil(t, stored)

		// Delete second bundle
		err = ds.DeleteBundle(ctx, b2.ID.UUID)
		assert.NoError(t, err)

		// Look up deleted bundle
		stored, err = ds.FindBundleByID(ctx, b2.ID.UUID)
		assert.NoError(t, err)
		require.Nil(t, stored)
	})
	t.Run("Test Bundle Unique TrustDomain Constraint", func(t *testing.T) {
		t.Parallel()
		ds := newDS()
		defer closeDatastore(t, ds)

		// Create trustDomain to associate the bundles
		td1 := &entity.TrustDomain{
			Name: spiffeTD1,
		}
		td1, err := ds.CreateOrUpdateTrustDomain(ctx, td1)
		assert.NoError(t, err)
		assert.NotNil(t, td1.ID)

		// Create Data
		b1 := &entity.Bundle{
			Data:               []byte{1, 2, 3},
			Digest:             []byte("test-digest-1"),
			Signature:          []byte{4, 2},
			SigningCertificate: []byte{50, 60},
			TrustDomainID:      td1.ID.UUID,
		}
		b1, err = ds.CreateOrUpdateBundle(ctx, b1)
		assert.NoError(t, err)
		assert.NotNil(t, b1)

		// Create second Data associated to same trustDomain
		b2 := &entity.Bundle{
			Data:               []byte{10, 20, 30},
			Digest:             []byte("test-digest-2"),
			Signature:          []byte{40, 20},
			SigningCertificate: []byte{80, 90},
			TrustDomainID:      td1.ID.UUID,
		}
		b2, err = ds.CreateOrUpdateBundle(ctx, b2)
		require.Error(t, err)
		require.Nil(t, b2)

		sqliteExpectedErr := "UNIQUE constraint failed"
		postgresExpectedErr := "duplicate key value violates unique constraint"
		assertErrorString(t, err, sqliteExpectedErr, postgresExpectedErr)
	})
	t.Run("Test CRUD Join Tokens", func(t *testing.T) {
		t.Parallel()
		ds := newDS()
		defer closeDatastore(t, ds)

		// Create trustDomains to associate the join tokens
		td1 := &entity.TrustDomain{
			Name: spiffeTD1,
		}
		td1, err := ds.CreateOrUpdateTrustDomain(ctx, td1)
		assert.NoError(t, err)
		assert.NotNil(t, td1.ID)

		td2 := &entity.TrustDomain{
			Name: spiffeTD2,
		}
		td2, err = ds.CreateOrUpdateTrustDomain(ctx, td2)
		assert.NoError(t, err)
		assert.NotNil(t, td2.ID)

		loc, _ := time.LoadLocation("UTC")
		expiry := time.Now().In(loc).Add(1 * time.Hour)

		// Create first join_token -> trustDomain_1
		req1 := &entity.JoinToken{
			Token:         uuid.NewString(),
			ExpiresAt:     expiry,
			TrustDomainID: td1.ID.UUID,
		}

		token1, err := ds.CreateJoinToken(ctx, req1)
		assert.NoError(t, err)
		assert.NotNil(t, token1)
		assert.Equal(t, req1.Token, token1.Token)
		assertEqualDate(t, req1.ExpiresAt, token1.ExpiresAt.In(loc))
		require.False(t, token1.Used)
		assert.Equal(t, req1.TrustDomainID, token1.TrustDomainID)

		// Look up token stored in DB and compare
		stored, err := ds.FindJoinTokensByID(ctx, token1.ID.UUID)
		assert.NoError(t, err)
		assert.Equal(t, token1, stored)

		// Create second join_token -> trustDomain_2
		req2 := &entity.JoinToken{
			Token:         uuid.NewString(),
			ExpiresAt:     expiry,
			TrustDomainID: td2.ID.UUID,
		}

		token2, err := ds.CreateJoinToken(ctx, req2)
		assert.NoError(t, err)
		assert.NotNil(t, token1)
		assert.Equal(t, req2.Token, token2.Token)
		assert.Equal(t, req1.TrustDomainID, token1.TrustDomainID)
		require.False(t, token2.Used)

		assertEqualDate(t, req2.ExpiresAt, token2.ExpiresAt.In(loc))
		assert.Equal(t, req2.TrustDomainID, token2.TrustDomainID)

		// Look up token stored in DB and compare
		stored, err = ds.FindJoinTokensByID(ctx, token2.ID.UUID)
		assert.NoError(t, err)
		assert.Equal(t, token2, stored)

		// Create second join_token -> trustDomain_2
		req3 := &entity.JoinToken{
			Token:         uuid.NewString(),
			ExpiresAt:     expiry,
			TrustDomainID: td2.ID.UUID,
		}

		token3, err := ds.CreateJoinToken(ctx, req3)
		assert.NoError(t, err)
		assert.NotNil(t, token3)

		// Find tokens by TrustDomainID
		tokens, err := ds.FindJoinTokensByTrustDomainID(ctx, td1.ID.UUID)
		assert.NoError(t, err)
		assert.Equal(t, 1, len(tokens))
		require.Contains(t, tokens, token1)

		tokens, err = ds.FindJoinTokensByTrustDomainID(ctx, td2.ID.UUID)
		assert.NoError(t, err)
		assert.Equal(t, 2, len(tokens))
		require.Contains(t, tokens, token2)
		require.Contains(t, tokens, token3)

		// Look up join token by token string
		stored, err = ds.FindJoinToken(ctx, token1.Token)
		assert.NoError(t, err)
		assert.Equal(t, token1, stored)

		stored, err = ds.FindJoinToken(ctx, token2.Token)
		assert.NoError(t, err)
		assert.Equal(t, token2, stored)

		stored, err = ds.FindJoinToken(ctx, token3.Token)
		assert.NoError(t, err)
		assert.Equal(t, token3, stored)

		// List tokens
		tokens, err = ds.ListJoinTokens(ctx)
		assert.NoError(t, err)
		assert.Equal(t, 3, len(tokens))
		require.Contains(t, tokens, token1)
		require.Contains(t, tokens, token2)
		require.Contains(t, tokens, token3)

		// Update join token
		updated, err := ds.UpdateJoinToken(ctx, token1.ID.UUID, true)
		assert.NoError(t, err)
		assert.Equal(t, true, updated.Used)

		// Look up and compare
		stored, err = ds.FindJoinTokensByID(ctx, token1.ID.UUID)
		assert.NoError(t, err)
		assert.Equal(t, true, stored.Used)
		assert.Equal(t, updated.UpdatedAt, stored.UpdatedAt)

		// Delete join tokens
		err = ds.DeleteJoinToken(ctx, token1.ID.UUID)
		assert.NoError(t, err)
		stored, err = ds.FindJoinTokensByID(ctx, token1.ID.UUID)
		assert.NoError(t, err)
		require.Nil(t, stored)

		err = ds.DeleteJoinToken(ctx, token2.ID.UUID)
		assert.NoError(t, err)
		stored, err = ds.FindJoinTokensByID(ctx, token2.ID.UUID)
		assert.NoError(t, err)
		require.Nil(t, stored)

		err = ds.DeleteJoinToken(ctx, token3.ID.UUID)
		assert.NoError(t, err)
		stored, err = ds.FindJoinTokensByID(ctx, token3.ID.UUID)
		assert.NoError(t, err)
		require.Nil(t, stored)

		tokens, err = ds.ListJoinTokens(ctx)
		assert.NoError(t, err)
		assert.Equal(t, 0, len(tokens))
	})
}

func createTrustDomain(ctx context.Context, t *testing.T, ds db.Datastore, req *entity.TrustDomain) *entity.TrustDomain {
	td1, err := ds.CreateOrUpdateTrustDomain(ctx, req)
	require.NoError(t, err)
	return td1
}

func closeDatastore(t *testing.T, ds db.Datastore) {
	switch d := ds.(type) {
	case interface {
		Close() error
	}:
		if err := d.Close(); err != nil {
			t.Errorf("error closing datastore: %v", err)
		}
	}
}

// assertErrorString asserts that the error string is one of the expected error strings
func assertErrorString(t *testing.T, err error, s1, s2 string) {
	if err == nil {
		t.Fatalf("expected error containing either '%s' or '%s', but got no error", s1, s2)
	}
	errMsg := err.Error()
	if !strings.Contains(errMsg, s1) && !strings.Contains(errMsg, s2) {
		t.Fatalf("expected error containing either '%s' or '%s', but got '%s'", s1, s2, errMsg)
	}
}

func assertEqualDate(t *testing.T, time1 time.Time, time2 time.Time) {
	y1, td1, d1 := time1.Date()
	y2, td2, d2 := time2.Date()
	h1, mt1, s1 := time1.Clock()
	h2, mt2, s2 := time2.Clock()

	require.Equal(t, y1, y2, "Year doesn't match")
	require.Equal(t, td1, td2, "Month doesn't match")
	require.Equal(t, d1, d2, "Day doesn't match")
	require.Equal(t, h1, h2, "Hour doesn't match")
	require.Equal(t, mt1, mt2, "Minute doesn't match")
	require.Equal(t, s1, s2, "Seconds doesn't match")
}<|MERGE_RESOLUTION|>--- conflicted
+++ resolved
@@ -197,23 +197,19 @@
 		relationship1 = updated1
 
 		// Find relationship by trust domain IDs
-		rels, err := ds.FindRelationshipsByTrustDomainID(ctx, td2.ID.UUID, nil, 0, 0)
+		rels, err := ds.FindRelationshipsByTrustDomainID(ctx, td2.ID.UUID)
 		assert.NoError(t, err)
 		assert.Len(t, rels, 2)
 		assert.Contains(t, rels, relationship1)
 		assert.Contains(t, rels, relationship2)
 
-		rels, err = ds.FindRelationshipsByTrustDomainID(ctx, td1.ID.UUID, nil, 0, 0)
+		rels, err = ds.FindRelationshipsByTrustDomainID(ctx, td1.ID.UUID)
 		assert.NoError(t, err)
 		assert.Len(t, rels, 1)
 		assert.Contains(t, rels, relationship1)
 
 		// List all relationships
-<<<<<<< HEAD
-		rels, err = ds.ListRelationships(ctx, nil, 0, 0)
-=======
 		rels, err = ds.ListRelationships(ctx, nil)
->>>>>>> 93736eeb
 		assert.NoError(t, err)
 		assert.Len(t, rels, 2)
 
