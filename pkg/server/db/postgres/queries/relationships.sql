--- conflicted
+++ resolved
@@ -24,7 +24,6 @@
 -- name: FindRelationshipsByTrustDomainID :many
 SELECT *
 FROM relationships
-<<<<<<< HEAD
 WHERE (
         trust_domain_a_id = $1 AND trust_domain_a_consent = $2
       ) OR (
@@ -32,17 +31,3 @@
       )
 LIMIT $3
 OFFSET $4;
-
--- name: ListRelationships :many
-SELECT *
-FROM relationships
-WHERE 
-    trust_domain_a_consent = $1 OR
-    trust_domain_b_consent = $1
-ORDER BY created_at DESC
-LIMIT $2
-OFFSET $3;
-=======
-WHERE trust_domain_a_id = $1
-   OR trust_domain_b_id = $1;
->>>>>>> 93736eeb
