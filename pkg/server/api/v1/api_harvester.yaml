openapi: 3.0.0
info:
  title: SPIRE Bridge - Galadriel Harverster API
  description: API to be used for interacting with Harvesters. 
  version: 1.0.0

servers:
  - url: http://localhost:32308/

components:
  schemas:
    FederationRelationship:
<<<<<<< HEAD
      # Represents a federated relationship between SPIRE server
=======
        # Represents a federated relationship between SPIRE server
>>>>>>> e37d48ab
      type: object
      properties:
        id:
          type: integer
          format: int64
        federationGroupId:
          type: integer
          format: int64
        spireServer:
          type: string
          format: string
        spireServerFederatedWith:
          type: string
          format: string
        spireServerFederatedWithConsent:
          type: string
          format: string
        spireServerConsent:
          type: string
          format: string
        status:
          type: string
          enum:
            - active
            - inactive
            - invited
      required:
        - id
        - federationGroupId
        - spireServer
        - spireServerFederatedWith
    TrustBundle:
<<<<<<< HEAD
         # Represents the trust bundle of a SPIRE Server that is a member of the bridge
=======
        # Represents the trust bundle of a SPIRE Server that is a member of the bridge
>>>>>>> e37d48ab
      type: object
      properties:
        id:
          type: integer
          format: int64
        trustDomain:
          type: string
          format: string
        bundle:
          type: string
          format: bytes
        status:
          type: string
          enum:
            - active
            - inactive
            - to_delete
      required:
        - id
        - trustdomain
        - bundle
    Error:
      type: object
      properties:
        code:
          type: integer
          format: int32
        message:
          type: string
      required:
        - code
        - message
paths:
  /FederationRelationship:
    get:
      description: Returns all federated relationships of a SPIRE server in the Galadriel server
      operationId: getFederationRelationships
      parameters:
        - name: spireServer
          in: query
          description: filter relationships by spireServer
          schema:
            type: string
            format: string
        - name: status
          in: query
          description: filter relationships by status
          schema:
            type: string
            format: string
        - name: federationGroupId
          in: query
          description: filter relationships by status
          schema:
            type: integer
            format: int64
      responses:
        '200':
          description: get relationships's response
          content:
            application/json:
              schema:
                type: array
                items:
                  $ref: '#/components/schemas/FederationRelationship'
        default:
          description: unexpected error
          content:
            application/json:
              schema:
                $ref: '#/components/schemas/Error'
  /FederationRelationship/{relationshipID}:
    get: 
      description: get data for one organization
      operationId: getRelationshipbyID
      parameters:
        - name: relationshipID
          in: path
          description: Id of the relationship to be retrieved
          required: true 
          schema:
            type: integer
            format: int64
      responses:
        '200':
          description: get relationship's response
          content:
            application/json:
              schema:
                $ref: '#/components/schemas/FederationRelationship'
        default:
          description: unexpected error
          content:
            application/json:
              schema:
                $ref: '#/components/schemas/Error'  
    put:
      description: update an the status of a relationship by ID
      operationId: updateFederatedRelationshipStatus
      parameters:
        - name: relationshipID
          in: path
          description: Id of the relationship to update
          required: true
          schema: 
            type: integer
            format: int64
      requestBody:
        description: contents of the org to be updated
        content:
          application/x-www-form-urlencoded:
            schema:
              $ref: '#/components/schemas/FederationRelationship'
      responses:
        '204':
          description: no content
        default:
          description: unexpected error
          content:
            application/json:
              schema:
                $ref: '#/components/schemas/Error'
  /trustBundles/{trustBundleId}:
    put:
      description: Upload a TrustBundle
      operationId: updateTrustBundle
      parameters:
        - name: trustBundleId
          in: path 
          description: Id of the trust bundle to update 
          required: true
          schema:
            type: integer
            format: int64
      requestBody:
        description: contents of the trust bundle to update
        content:
          application/x-www-form-urlencoded:
            schema:
              $ref: '#/components/schemas/TrustBundle'
      responses:
          '200':
            description: get trust bundle's response 
            content:
              application/json:
                schema:
                  $ref: '#/components/schemas/TrustBundle'
          default:
            description: unexpected error
            content:
              application/json:
                schema:
                  $ref: '#/components/schemas/Error'
<|MERGE_RESOLUTION|>--- conflicted
+++ resolved
@@ -10,11 +10,7 @@
 components:
   schemas:
     FederationRelationship:
-<<<<<<< HEAD
       # Represents a federated relationship between SPIRE server
-=======
-        # Represents a federated relationship between SPIRE server
->>>>>>> e37d48ab
       type: object
       properties:
         id:
@@ -47,11 +43,7 @@
         - spireServer
         - spireServerFederatedWith
     TrustBundle:
-<<<<<<< HEAD
-         # Represents the trust bundle of a SPIRE Server that is a member of the bridge
-=======
-        # Represents the trust bundle of a SPIRE Server that is a member of the bridge
->>>>>>> e37d48ab
+      # Represents the trust bundle of a SPIRE Server that is a member of the bridge
       type: object
       properties:
         id:
