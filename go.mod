module github.com/HewlettPackard/Galadriel

go 1.18

require (
	github.com/deepmap/oapi-codegen v1.11.0
	github.com/getkin/kin-openapi v0.97.0
	github.com/hashicorp/hcl v1.0.0
	github.com/labstack/echo/v4 v4.7.2
	github.com/pkg/errors v0.9.1
	github.com/stretchr/testify v1.7.1
<<<<<<< HEAD
	gorm.io/driver/sqlite v1.3.6
	gorm.io/gorm v1.23.8
)

require (
	github.com/go-sql-driver/mysql v1.6.0 // indirect
	github.com/jackc/chunkreader/v2 v2.0.1 // indirect
	github.com/jackc/pgconn v1.12.1 // indirect
	github.com/jackc/pgio v1.0.0 // indirect
	github.com/jackc/pgpassfile v1.0.0 // indirect
	github.com/jackc/pgproto3/v2 v2.3.0 // indirect
	github.com/jackc/pgservicefile v0.0.0-20200714003250-2b9c44734f2b // indirect
	github.com/jackc/pgtype v1.11.0 // indirect
	github.com/jackc/pgx/v4 v4.16.1 // indirect
	github.com/jinzhu/inflection v1.0.0 // indirect
	github.com/jinzhu/now v1.1.5 // indirect
=======
	gorm.io/gorm v1.23.8
>>>>>>> 07d9b299
)

require (
	github.com/davecgh/go-spew v1.1.1 // indirect
	github.com/go-openapi/jsonpointer v0.19.5 // indirect
	github.com/go-openapi/swag v0.21.1 // indirect
	github.com/golang-jwt/jwt v3.2.2+incompatible // indirect
	github.com/google/uuid v1.3.0 // indirect
	github.com/invopop/yaml v0.1.0 // indirect
	github.com/jinzhu/inflection v1.0.0 // indirect
	github.com/jinzhu/now v1.1.4 // indirect
	github.com/josharian/intern v1.0.0 // indirect
	github.com/labstack/gommon v0.3.1 // indirect
	github.com/mailru/easyjson v0.7.7 // indirect
	github.com/mattn/go-colorable v0.1.12 // indirect
	github.com/mattn/go-isatty v0.0.14 // indirect
	github.com/mattn/go-sqlite3 v1.14.12 // indirect
	github.com/pmezard/go-difflib v1.0.0 // indirect
	github.com/valyala/bytebufferpool v1.0.0 // indirect
	github.com/valyala/fasttemplate v1.2.1 // indirect
	golang.org/x/crypto v0.0.0-20220513210258-46612604a0f9 // indirect
	golang.org/x/net v0.0.0-20220513224357-95641704303c // indirect
	golang.org/x/sys v0.0.0-20220513210249-45d2b4557a2a // indirect
	golang.org/x/text v0.3.7 // indirect
	golang.org/x/time v0.0.0-20220411224347-583f2d630306 // indirect
	gopkg.in/yaml.v2 v2.4.0 // indirect
	gopkg.in/yaml.v3 v3.0.1 // indirect
	gorm.io/driver/mysql v1.3.5
	gorm.io/driver/postgres v1.3.8
)<|MERGE_RESOLUTION|>--- conflicted
+++ resolved
@@ -9,7 +9,6 @@
 	github.com/labstack/echo/v4 v4.7.2
 	github.com/pkg/errors v0.9.1
 	github.com/stretchr/testify v1.7.1
-<<<<<<< HEAD
 	gorm.io/driver/sqlite v1.3.6
 	gorm.io/gorm v1.23.8
 )
@@ -26,9 +25,7 @@
 	github.com/jackc/pgx/v4 v4.16.1 // indirect
 	github.com/jinzhu/inflection v1.0.0 // indirect
 	github.com/jinzhu/now v1.1.5 // indirect
-=======
-	gorm.io/gorm v1.23.8
->>>>>>> 07d9b299
+
 )
 
 require (
