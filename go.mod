--- conflicted
+++ resolved
@@ -65,22 +65,14 @@
 	github.com/xeipuuv/gojsonreference v0.0.0-20180127040603-bd5ef7bd5415 // indirect
 	github.com/xeipuuv/gojsonschema v1.2.0 // indirect
 	github.com/zeebo/errs v1.3.0 // indirect
-<<<<<<< HEAD
 	go.uber.org/atomic v1.10.0 // indirect
 	golang.org/x/mod v0.7.0 // indirect
-	golang.org/x/net v0.5.0 // indirect
-	golang.org/x/sys v0.4.0 // indirect
-	golang.org/x/text v0.6.0 // indirect
-	golang.org/x/time v0.2.0 // indirect
-	golang.org/x/tools v0.5.0 // indirect
-	google.golang.org/genproto v0.0.0-20230109162033-3c3c17ce83e6 // indirect
-=======
 	golang.org/x/net v0.6.0 // indirect
 	golang.org/x/sys v0.5.0 // indirect
 	golang.org/x/text v0.7.0 // indirect
 	golang.org/x/time v0.2.0 // indirect
+	golang.org/x/tools v0.5.0 // indirect
 	google.golang.org/genproto v0.0.0-20230110181048-76db0878b65f // indirect
->>>>>>> 6e280250
 	google.golang.org/protobuf v1.28.1 // indirect
 	gopkg.in/square/go-jose.v2 v2.6.0 // indirect
 	gopkg.in/yaml.v2 v2.4.0 // indirect
