--- conflicted
+++ resolved
@@ -29,12 +29,8 @@
 	github.com/davecgh/go-spew v1.1.1 // indirect
 	github.com/golang-jwt/jwt v3.2.2+incompatible // indirect
 	github.com/golang/protobuf v1.5.2 // indirect
-<<<<<<< HEAD
-	github.com/google/go-cmp v0.5.8 // indirect
 	github.com/hashicorp/go-immutable-radix v1.0.0 // indirect
 	github.com/hashicorp/golang-lru v0.5.0 // indirect
-=======
->>>>>>> adbf9459
 	github.com/kr/pretty v0.3.0 // indirect
 	github.com/labstack/gommon v0.3.1 // indirect
 	github.com/mattn/go-colorable v0.1.12 // indirect
